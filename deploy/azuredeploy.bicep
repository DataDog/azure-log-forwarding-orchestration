--- conflicted
+++ resolved
@@ -9,11 +9,8 @@
 @secure()
 param datadogApiKey string
 param datadogSite string
-<<<<<<< HEAD
 param resourceTagFilter string
-=======
 param piiScrubberRules string
->>>>>>> 135fa4a6
 
 param datadogTelemetry bool = false
 param logLevel string = 'INFO'
@@ -72,8 +69,8 @@
     datadogSite: datadogSite
     datadogTelemetry: datadogTelemetry
     resourceTagFilter: resourceTagFilter
+    piiScrubberRules: piiScrubberRules
     imageRegistry: imageRegistry
-    piiScrubberRules: piiScrubberRules
     storageAccountUrl: storageAccountUrl
     logLevel: logLevel
   }
