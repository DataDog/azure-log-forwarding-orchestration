param initialRunIdentity string
param controlPlaneId string
param storageAccountName string
@secure()
param datadogApiKey string
param datadogSite string
param datadogTelemetry bool
param logLevel string
param monitoredSubscriptions string
param forwarderImage string
<<<<<<< HEAD
param piiScrubberRules string
param resourceTagFilter string
=======
param storageAccountUrl string

>>>>>>> fd0eca5f
resource storageAccount 'Microsoft.Storage/storageAccounts@2023-01-01' existing = {
  name: storageAccountName
}
var storageAccountKey = listKeys(storageAccount.id, '2019-06-01').keys[0].value
var connectionString = 'DefaultEndpointsProtocol=https;AccountName=${storageAccount.name};EndpointSuffix=${environment().suffixes.storage};AccountKey=${storageAccountKey}'

resource initialRun 'Microsoft.Resources/deploymentScripts@2023-08-01' = {
  name: 'initialRun'
  location: resourceGroup().location
  kind: 'AzureCLI'
  identity: {
    type: 'UserAssigned'
    userAssignedIdentities: { '${initialRunIdentity}': {} }
  }
  properties: {
    storageAccountSettings: {
      // reuse the storage account from before
      storageAccountName: storageAccount.name
      storageAccountKey: storageAccountKey
    }
    environmentVariables: [
      { name: 'AzureWebJobsStorage', secureValue: connectionString }
      { name: 'DD_API_KEY', secureValue: datadogApiKey }
      { name: 'DD_SITE', value: datadogSite }
      { name: 'DD_TELEMETRY', value: datadogTelemetry ? 'true' : 'false' }
      { name: 'CONTROL_PLANE_ID', value: controlPlaneId }
      { name: 'FORWARDER_IMAGE', value: forwarderImage }
      { name: 'CONTROL_PLANE_REGION', value: resourceGroup().location }
      { name: 'RESOURCE_GROUP', value: resourceGroup().name }
      { name: 'SUBSCRIPTION_ID', value: subscription().subscriptionId }
      { name: 'LOG_LEVEL', value: logLevel }
      { name: 'MONITORED_SUBSCRIPTIONS', value: monitoredSubscriptions }
      { name: 'PII_SCRUBBER_RULES', value: piiScrubberRules }
      { name: 'RESOURCE_TAG_FILTER', value: resourceTagFilter }
    ]
    azCliVersion: '2.67.0'
    primaryScriptUri: '${storageAccountUrl}/lfo/initial_run.sh'
    timeout: 'PT30M'
    retentionInterval: 'PT1H'
    cleanupPreference: 'OnSuccess'
  }
}<|MERGE_RESOLUTION|>--- conflicted
+++ resolved
@@ -8,13 +8,10 @@
 param logLevel string
 param monitoredSubscriptions string
 param forwarderImage string
-<<<<<<< HEAD
-param piiScrubberRules string
-param resourceTagFilter string
-=======
+param piiScrubberRules string = ''
+param resourceTagFilter string = ''
 param storageAccountUrl string
 
->>>>>>> fd0eca5f
 resource storageAccount 'Microsoft.Storage/storageAccounts@2023-01-01' existing = {
   name: storageAccountName
 }
