package logs

import (
	"bufio"
	"bytes"
	"encoding/json"
	"errors"
	"strings"

	"github.com/Azure/azure-sdk-for-go/sdk/azcore/arm"
)

type Log struct {
	ByteSize   int
	Json       json.RawMessage
	ResourceId string
	Category   string
	Tags       []string
}

func trimQuotes(s string) string {
	// TODO AZINTS-2751 replace with json5 parsing
	if len(s) < 2 {
		return s
	}
	if s[0] == '"' {
		s = s[1:]
	}
	if i := len(s) - 1; s[i] == '"' {
		s = s[:i]
	}
	return s
}

func unmarshall(azureLog []byte) (*Log, error) {
	tempJson := make(map[string]json.RawMessage)
	if err := json.Unmarshal(azureLog, &tempJson); err != nil {
		return nil, err
	}

	var category string
	categoryBytes := tempJson["category"]
	if categoryBytes != nil {
		category = trimQuotes(string(categoryBytes))
	}
	delete(tempJson, "category")

	var resourceId string
	resourceIdBytes := tempJson["resourceId"]
	if resourceIdBytes != nil {
		resourceId = trimQuotes(string(resourceIdBytes))
		delete(tempJson, "resourceId")
	}
	if resourceId == "" {
		resourceIdBytes = tempJson["ResourceId"]
		if resourceIdBytes != nil {
			resourceId = trimQuotes(string(resourceIdBytes))
			delete(tempJson, "ResourceId")
		}
	}
	if resourceId == "" {
		resourceIdBytes = tempJson["resourceID"]
		if resourceIdBytes != nil {
			resourceId = trimQuotes(string(resourceIdBytes))
			delete(tempJson, "resourceID")
		}

	}

	logJson, err := json.Marshal(tempJson)
	if err != nil {
		return nil, err
	}
	return &Log{
		ByteSize:   len(azureLog),
		Category:   category,
		ResourceId: resourceId,
		Json:       logJson,
	}, err
}

func getResourceIdTags(id *arm.ResourceID) []string {
	var tags []string

	tags = append(tags, "subscription_id:"+id.SubscriptionID)
	tags = append(tags, "resource_group:"+id.ResourceGroupName)
	tags = append(tags, "source:"+strings.Replace(id.ResourceType.String(), "/", ".", -1))

	return tags
}

func getForwarderTags() []string {
	return []string{"forwarder:lfo"}
}

func NewLog(logBytes []byte) (*Log, error) {
	logBytes = bytes.ReplaceAll(logBytes, []byte("'"), []byte("\""))
	log, err := unmarshall(logBytes)
	if err != nil {
		return nil, err
	}
	parsedId, err := arm.ParseResourceID(log.ResourceId)
	if err != nil {
		return nil, err
	}

	log.Tags = getResourceIdTags(parsedId)
	log.Tags = append(log.Tags, getForwarderTags()...)

	return log, nil
}

func ParseLogs(data []byte, logsChannel chan<- *Log) (err error) {
	scanner := bufio.NewScanner(bytes.NewReader(data))
	for scanner.Scan() {
<<<<<<< HEAD
		log, currErr := NewLog(scanner.Bytes())
		if currErr != nil {
			err = errors.Join(err, currErr)
		}
		logsChannel <- log
=======
		currLog, currErr := NewLog([]byte(scanner.Text()))
		if currErr != nil {
			err = errors.Join(err, currErr)
			continue
		}

		logsChannel <- currLog
>>>>>>> b9f029c0
	}
	return err
}<|MERGE_RESOLUTION|>--- conflicted
+++ resolved
@@ -113,13 +113,6 @@
 func ParseLogs(data []byte, logsChannel chan<- *Log) (err error) {
 	scanner := bufio.NewScanner(bytes.NewReader(data))
 	for scanner.Scan() {
-<<<<<<< HEAD
-		log, currErr := NewLog(scanner.Bytes())
-		if currErr != nil {
-			err = errors.Join(err, currErr)
-		}
-		logsChannel <- log
-=======
 		currLog, currErr := NewLog([]byte(scanner.Text()))
 		if currErr != nil {
 			err = errors.Join(err, currErr)
@@ -127,7 +120,6 @@
 		}
 
 		logsChannel <- currLog
->>>>>>> b9f029c0
 	}
 	return err
 }