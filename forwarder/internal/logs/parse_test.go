--- conflicted
+++ resolved
@@ -38,13 +38,8 @@
 		var got int
 
 		// WHEN
-<<<<<<< HEAD
-		parsedLogIter, newLineBytes := logs.Parse(closer, newBlob(resourceId, "insights-logs-kube-audit"), MockScrubber(t, data))
-		for parsedLog := range parsedLogIter {
-=======
-		parsedLogsIter, _ := logs.Parse(closer, newBlob(resourceId, "insights-logs-kube-audit"), MockScrubber(t, data))
+		parsedLogsIter, newLineBytes, _ := logs.Parse(closer, newBlob(resourceId, "insights-logs-kube-audit"), MockScrubber(t, data))
 		for parsedLog := range parsedLogsIter {
->>>>>>> 8501c436
 			currLog := parsedLog.ParsedLog
 			require.NoError(t, parsedLog.Err)
 			require.NotEqual(t, "", currLog.Category)
@@ -73,13 +68,8 @@
 		var got int
 
 		// WHEN
-<<<<<<< HEAD
-		parsedLogIter, newLineBytes := logs.Parse(closer, newBlob(resourceId, functionAppContainer), MockScrubber(t, data))
-		for parsedLog := range parsedLogIter {
-=======
-		parsedLogsIter, _ := logs.Parse(closer, newBlob(resourceId, functionAppContainer), MockScrubber(t, data))
+		parsedLogsIter, newLineBytes, _ := logs.Parse(closer, newBlob(resourceId, functionAppContainer), MockScrubber(t, data))
 		for parsedLog := range parsedLogsIter {
->>>>>>> 8501c436
 			require.NoError(t, parsedLog.Err)
 			currLog := parsedLog.ParsedLog
 			require.NotEqual(t, "", currLog.Category)
@@ -108,13 +98,8 @@
 		var got int
 
 		// WHEN
-<<<<<<< HEAD
-		parsedLogIter, newLineBytes := logs.Parse(closer, newBlob(resourceId, worflowRuntimeContainer), MockScrubber(t, data))
-		for parsedLog := range parsedLogIter {
-=======
-		parsedLogsIter, _ := logs.Parse(closer, newBlob(resourceId, worflowRuntimeContainer), MockScrubber(t, data))
+		parsedLogsIter, newLineBytes, _ := logs.Parse(closer, newBlob(resourceId, worflowRuntimeContainer), MockScrubber(t, data))
 		for parsedLog := range parsedLogsIter {
->>>>>>> 8501c436
 			require.NoError(t, parsedLog.Err)
 			currLog := parsedLog.ParsedLog
 			require.Equal(t, "WorkflowRuntime", currLog.Category)
@@ -143,13 +128,8 @@
 		var got int
 
 		// WHEN
-<<<<<<< HEAD
-		parsedLogIter, newlineBytes := logs.Parse(closer, newBlob(resourceId, "insights-logs-networksecuritygroupflowevent"), MockScrubber(t, data))
-		for parsedLog := range parsedLogIter {
-=======
-		parsedLogsIter, _ := logs.Parse(closer, newBlob(resourceId, "insights-logs-networksecuritygroupflowevent"), MockScrubber(t, data))
+		parsedLogsIter, newlineBytes, _ := logs.Parse(closer, newBlob(resourceId, "insights-logs-networksecuritygroupflowevent"), MockScrubber(t, data))
 		for parsedLog := range parsedLogsIter {
->>>>>>> 8501c436
 			require.NoError(t, parsedLog.Err)
 			currLog := parsedLog.ParsedLog
 			require.Equal(t, "NetworkSecurityGroupFlowEvent", currLog.Category)
