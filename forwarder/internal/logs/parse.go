// Unless explicitly stated otherwise all files in this repository are licensed under the Apache-2 License.

// This product includes software developed at Datadog (https://www.datadoghq.com/) Copyright 2025 Datadog, Inc.

package logs

import (
	// stdlib
	"bufio"
	"bytes"
	"encoding/json"
	"errors"
	"io"
	"iter"

	"github.com/DataDog/azure-log-forwarding-orchestration/forwarder/internal/pointer"

	// 3p
	"github.com/dop251/goja/parser"

	// project
	"github.com/DataDog/azure-log-forwarding-orchestration/forwarder/internal/storage"
)

// ordered list of parsers, the first parser that returns true will be used
var parsers = []Parser{FlowEventParser{}, FunctionAppParser{}, AzureLogParser{}}

// ParsedLogResponse is the response type for parsers
type ParsedLogResponse struct {
	ParsedLog *Log
	Err       error
}

// Parser is an interface for parsing logs.
type Parser interface {
	Parse(scanner *bufio.Scanner, blob storage.Blob, piiScrubber Scrubber) iter.Seq[ParsedLogResponse]
	Valid(blob storage.Blob) bool
}

// FlowEventParser is a parser for flow events.
type FlowEventParser struct{}

// Parse reads logs from a reader and parses them into Log objects.
func (f FlowEventParser) Parse(scanner *bufio.Scanner, blob storage.Blob, piiScrubber Scrubber) iter.Seq[ParsedLogResponse] {
	return func(yield func(ParsedLogResponse) bool) {
		for scanner.Scan() {
			currBytes := scanner.Bytes()
			var flowLogs vnetFlowLogs
			originalSize := len(currBytes)
			scrubbedBytes := piiScrubber.Scrub(currBytes)

			response := ParsedLogResponse{}

			err := json.Unmarshal(scrubbedBytes, &flowLogs)
			if err != nil {
				response.Err = err
				yield(response)
				return
			}
			for idx, flowLog := range flowLogs.Records {
				currLog, err := flowLog.ToLog(blob)
				if err != nil {
					response.Err = err
					yield(response)
					return
				}
				if idx == len(flowLogs.Records)-1 {
					currLog.RawByteSize = int64(originalSize)
				}
				response.ParsedLog = currLog
				if !yield(response) {
					return
				}
			}
			continue

		}
	}
}

// Valid checks if the blob is in a flow event container.
func (f FlowEventParser) Valid(blob storage.Blob) bool {
	return blob.Container.Name == flowEventContainer
}

type FunctionAppParser struct{}

func (f FunctionAppParser) Parse(scanner *bufio.Scanner, blob storage.Blob, piiScrubber Scrubber) iter.Seq[ParsedLogResponse] {
	return func(yield func(ParsedLogResponse) bool) {
		for scanner.Scan() {
			currBytes := scanner.Bytes()
			originalSize := len(currBytes)

			parsedBytes, err := BytesFromJavaScriptObject(currBytes)
			response := ParsedLogResponse{}
			if err != nil {
				if errors.As(err, &parser.ErrorList{}) || errors.As(err, &parser.Error{}) {
					response.Err = errors.Join(ErrUnexpectedToken, err)
					yield(response)
					return
				}
				response.Err = err
				yield(response)
				return
			}

			scrubbedBytes := piiScrubber.Scrub(parsedBytes)
			currLog, err := NewLog(scrubbedBytes, blob, piiScrubber, int64(originalSize))
			if err != nil {
				response.Err = err
				yield(response)
				return
			}
			currLog.RawByteSize = int64(originalSize)
			response.ParsedLog = currLog
			if !yield(response) {
				return
			}
		}
	}
}

// Valid checks if the blob is in a function app container.
func (f FunctionAppParser) Valid(blob storage.Blob) bool {
	return blob.Container.Name == functionAppContainer
}

type AzureLogParser struct{}

func (a AzureLogParser) Parse(scanner *bufio.Scanner, blob storage.Blob, piiScrubber Scrubber) iter.Seq[ParsedLogResponse] {
	return func(yield func(response ParsedLogResponse) bool) {
		for scanner.Scan() {
			currBytes := scanner.Bytes()
			originalSize := len(currBytes)
			currLog, err := NewLog(currBytes, blob, piiScrubber, int64(originalSize))
			response := ParsedLogResponse{}
			if err != nil {
				response.Err = err
				yield(response)
				return
			}
			response.ParsedLog = currLog
			if !yield(response) {
				return
			}
		}
	}
}

// Valid is always true for AzureLogParser.
func (a AzureLogParser) Valid(blob storage.Blob) bool {
	return true
}

// dropCR drops a terminal \r from the data.
func dropCR(data []byte) ([]byte, bool) {
	if len(data) > 0 && data[len(data)-1] == '\r' {
		return data[0 : len(data)-1], true
	}
	return data, false
}

type counter struct {
	value *int
}

// newCounter creates a new counter.
func newCounter() *counter {
	return &counter{
		value: pointer.Get(0),
	}
}

func (c *counter) Get() int {
	return *c.value
}

func (c *counter) Add(value int) {
	c.value = pointer.Get(*c.value + value)
}

// Parse reads logs from a reader and parses them into Log objects.
<<<<<<< HEAD
func Parse(reader io.ReadCloser, blob storage.Blob, piiScrubber Scrubber) (iter.Seq[ParsedLogResponse], func() int) {
	c := newCounter()

	scanLines := func(data []byte, atEOF bool) (advance int, token []byte, err error) {
		if atEOF && len(data) == 0 {
			return 0, nil, nil
		}
		if i := bytes.IndexByte(data, '\n'); i >= 0 {
			// We have a full newline-terminated line.
			newData, cr := dropCR(data[0:i])
			if cr {
				c.Add(2)
			} else {
				c.Add(1)
			}
			return i + 1, newData, nil
		}
		// If we're at EOF, we have a final, non-terminated line. Return it.
		if atEOF {
			newData, cr := dropCR(data)
			if cr {
				c.Add(2)
			} else {
				c.Add(1)
			}
			return len(data), newData, nil
		}
		// Request more data.
		return 0, nil, nil
	}

	getReturnCharacterBytes := func() int {
		return c.Get()
	}

=======
func Parse(reader io.ReadCloser, blob storage.Blob, piiScrubber Scrubber) (iter.Seq[ParsedLogResponse], error) {
>>>>>>> 8501c436
	scanner := bufio.NewScanner(reader)
	scanner.Split(scanLines)

	// set buffer size so we can process logs bigger than 65kb
	buffer := make([]byte, initialBufferSize)
	scanner.Buffer(buffer, maxBufferSize)
	// iterate over parsers
	for _, parser := range parsers {
		if parser.Valid(blob) {
<<<<<<< HEAD
			return parser.Parse(scanner, blob, piiScrubber), getReturnCharacterBytes
		}
	}

	return func(yield func(response ParsedLogResponse) bool) {
		// if no parser is found, yield an error
		response := ParsedLogResponse{
			Err: errors.New("no parser found for blob"),
		}
		yield(response)
	}, getReturnCharacterBytes
=======
			return parser.Parse(scanner, blob, piiScrubber), nil
		}
	}

	return nil, errors.New("no parser found for blob")
>>>>>>> 8501c436
}<|MERGE_RESOLUTION|>--- conflicted
+++ resolved
@@ -180,8 +180,7 @@
 }
 
 // Parse reads logs from a reader and parses them into Log objects.
-<<<<<<< HEAD
-func Parse(reader io.ReadCloser, blob storage.Blob, piiScrubber Scrubber) (iter.Seq[ParsedLogResponse], func() int) {
+func Parse(reader io.ReadCloser, blob storage.Blob, piiScrubber Scrubber) (iter.Seq[ParsedLogResponse], func() int, error) {
 	c := newCounter()
 
 	scanLines := func(data []byte, atEOF bool) (advance int, token []byte, err error) {
@@ -216,9 +215,6 @@
 		return c.Get()
 	}
 
-=======
-func Parse(reader io.ReadCloser, blob storage.Blob, piiScrubber Scrubber) (iter.Seq[ParsedLogResponse], error) {
->>>>>>> 8501c436
 	scanner := bufio.NewScanner(reader)
 	scanner.Split(scanLines)
 
@@ -228,23 +224,9 @@
 	// iterate over parsers
 	for _, parser := range parsers {
 		if parser.Valid(blob) {
-<<<<<<< HEAD
-			return parser.Parse(scanner, blob, piiScrubber), getReturnCharacterBytes
-		}
-	}
-
-	return func(yield func(response ParsedLogResponse) bool) {
-		// if no parser is found, yield an error
-		response := ParsedLogResponse{
-			Err: errors.New("no parser found for blob"),
-		}
-		yield(response)
-	}, getReturnCharacterBytes
-=======
-			return parser.Parse(scanner, blob, piiScrubber), nil
-		}
-	}
-
-	return nil, errors.New("no parser found for blob")
->>>>>>> 8501c436
+			return parser.Parse(scanner, blob, piiScrubber), getReturnCharacterBytes, nil
+		}
+	}
+
+	return nil, getReturnCharacterBytes, errors.New("no parser found for blob")
 }