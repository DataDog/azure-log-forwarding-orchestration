package logs_test

import (
	// stdlib
	"bytes"
	"context"
	"errors"
	"fmt"
	"io"
	"os"
	"strings"
	"testing"
	"time"

	// 3p
	log "github.com/sirupsen/logrus"
	"github.com/stretchr/testify/assert"
	"github.com/stretchr/testify/require"
	gomock "go.uber.org/mock/gomock"

	// project
	"github.com/DataDog/azure-log-forwarding-orchestration/forwarder/internal/environment"
	"github.com/DataDog/azure-log-forwarding-orchestration/forwarder/internal/logs"
	"github.com/DataDog/azure-log-forwarding-orchestration/forwarder/internal/logs/mocks"
)

func azureTimestamp(t time.Time) string {
	return t.UTC().Format("2006-01-02T15:04:05Z")
}

const resourceId string = "/subscriptions/0b62a232-b8db-4380-9da6-640f7272ed6d/resourceGroups/forwarder-integration-testing/providers/Microsoft.Web/sites/forwarderintegrationtesting"

func getLogWithContent(content string, delay time.Duration) []byte {
	timestamp := time.Now().Add(-delay)
	return []byte("{ \"time\": \"" + azureTimestamp(timestamp) + "\", \"resourceId\": \"/SUBSCRIPTIONS/0B62A232-B8DB-4380-9DA6-640F7272ED6D/RESOURCEGROUPS/FORWARDER-INTEGRATION-TESTING/PROVIDERS/MICROSOFT.WEB/SITES/FORWARDERINTEGRATIONTESTING\", \"category\": \"FunctionAppLogs\", \"operationName\": \"Microsoft.Web/sites/functions/log\", \"level\": \"Informational\", \"location\": \"East US\", \"properties\": {'appName':'','roleInstance':'BD28A314-638598491096328853','message':'" + content + "','category':'Microsoft.Azure.WebJobs.Hosting.OptionsLoggingService','hostVersion':'4.34.2.2','hostInstanceId':'2800f488-b537-439f-9f79-88293ea88f48','level':'Information','levelId':2,'processId':60}}")
}

const functionAppContainer = "insights-logs-functionapplogs"
const controlPlaneId = "9b008b0cc1ab"
const configId = "8e0ce1e1e048"

func MockLogger() (*log.Entry, *bytes.Buffer) {
	var output []byte
	buffer := bytes.NewBuffer(output)
	logger := log.New()
	logger.SetOutput(buffer)
	return log.NewEntry(logger), buffer
}

func MockScrubber(t *testing.T, scrubbedLog []byte) *mocks.MockScrubber {
	ctrl := gomock.NewController(t)
	mockScrubber := mocks.NewMockScrubber(ctrl)
	mockScrubber.EXPECT().Scrub(gomock.Any()).Return(&scrubbedLog).AnyTimes()
	return mockScrubber
}

func TestMain(m *testing.M) {
	os.Setenv(environment.CONTROL_PLANE_ID, controlPlaneId)
	os.Setenv(environment.CONFIG_ID, configId)

	code := m.Run()

	os.Unsetenv(environment.CONTROL_PLANE_ID)
	os.Unsetenv(environment.CONFIG_ID)

	os.Exit(code)
}

func TestAddLog(t *testing.T) {
	t.Parallel()

	t.Run("batches when over max payload size", func(t *testing.T) {
		t.Parallel()
		// GIVEN
		var payload []*logs.Log
		prefix := "{\"category\":\"a\",\"resourceId\":\"/subscriptions/0b62a232-b8db-4380-9da6-640f7272ed6d/resourceGroups/lfo-qa/providers/Microsoft.Web/sites/loggya/appServices\",\"key\":\""
		suffix := "\"}"
		targetSize := logs.MaxLogSize/2 - len(prefix) - len(suffix) - 3
		logString := fmt.Sprintf("%s%s%s", prefix, strings.Repeat("a", targetSize), suffix)
		logBytes := []byte(logString)
		for range 12 {
<<<<<<< HEAD
			currLog, err := logs.NewLog(logBytes, functionAppContainer, MockScrubber(t, logBytes))
=======
			currLog, err := logs.NewLog(logBytes, functionAppContainer, resourceId)
>>>>>>> 62a28245
			currLog.Time = time.Now().Add(-5 * time.Minute)
			require.NoError(t, err)
			payload = append(payload, currLog)
		}

		ctrl := gomock.NewController(t)
		mockClient := mocks.NewMockDatadogLogsSubmitter(ctrl)
		mockClient.EXPECT().SubmitLog(gomock.Any(), gomock.Any(), gomock.Any()).Times(2)

		client := logs.NewClient(mockClient)
		ctx := context.Background()
		var err error
		logger, buffer := MockLogger()

		// WHEN
		for _, l := range payload {
			errors.Join(client.AddLog(ctx, logger, l), err)
		}
		errors.Join(client.Flush(ctx), err)

		// THEN
		assert.NoError(t, err)
		assert.Empty(t, buffer)
	})
}

func assertTags(t *testing.T, log *logs.Log) {
	assert.Contains(t, log.Tags, "forwarder:lfo")
	assert.Contains(t, log.Tags, "subscription_id:0B62A232-B8DB-4380-9DA6-640F7272ED6D")
	assert.Contains(t, log.Tags, "source:azure.web.sites")
	assert.Contains(t, log.Tags, "resource_group:FORWARDER-INTEGRATION-TESTING")
	assert.Contains(t, log.Tags, fmt.Sprintf("control_plane_id:%s", controlPlaneId))
	assert.Contains(t, log.Tags, fmt.Sprintf("config_id:%s", configId))
	assert.Contains(t, log.Source, "azure.web.sites")
	assert.Contains(t, log.Service, logs.AzureService)
}

var validLog = []byte("{ \"time\": \"2024-08-21T15:12:24Z\", \"resourceId\": \"/SUBSCRIPTIONS/0B62A232-B8DB-4380-9DA6-640F7272ED6D/RESOURCEGROUPS/FORWARDER-INTEGRATION-TESTING/PROVIDERS/MICROSOFT.WEB/SITES/FORWARDERINTEGRATIONTESTING\", \"category\": \"FunctionAppLogs\", \"operationName\": \"Microsoft.Web/sites/functions/log\", \"level\": \"Informational\", \"location\": \"East US\", \"properties\": {'appName':'','roleInstance':'BD28A314-638598491096328853','message':'LoggerFilterOptions\\n{\\n  \\'MinLevel\\': \\'None\\',\\n  \\'Rules\\': [\\n    {\\n      \\'ProviderName\\': null,\\n      \\'CategoryName\\': null,\\n      \\'LogLevel\\': null,\\n      \\'Filter\\': \\'<AddFilter>b__0\\'\\n    },\\n    {\\n      \\'ProviderName\\': \\'Microsoft.Azure.WebJobs.Script.WebHost.Diagnostics.SystemLoggerProvider\\',\\n      \\'CategoryName\\': null,\\n      \\'LogLevel\\': \\'None\\',\\n      \\'Filter\\': null\\n    },\\n    {\\n      \\'ProviderName\\': \\'Microsoft.Azure.WebJobs.Script.WebHost.Diagnostics.SystemLoggerProvider\\',\\n      \\'CategoryName\\': null,\\n      \\'LogLevel\\': null,\\n      \\'Filter\\': \\'<AddFilter>b__0\\'\\n    },\\n    {\\n      \\'ProviderName\\': \\'Microsoft.Azure.WebJobs.Logging.ApplicationInsights.ApplicationInsightsLoggerProvider\\',\\n      \\'CategoryName\\': null,\\n      \\'LogLevel\\': \\'Trace\\',\\n      \\'Filter\\': null\\n    }\\n  ]\\n}','category':'Microsoft.Azure.WebJobs.Hosting.OptionsLoggingService','hostVersion':'4.34.2.2','hostInstanceId':'2800f488-b537-439f-9f79-88293ea88f48','level':'Information','levelId':2,'processId':60}}")

func TestNewLog(t *testing.T) {
	t.Parallel()

	t.Run("creates a Log from raw log", func(t *testing.T) {
		t.Parallel()
		// WHEN
<<<<<<< HEAD
		log, err := logs.NewLog(validLog, functionAppContainer, MockScrubber(t, validLog))
=======
		log, err := logs.NewLog(validLog, functionAppContainer, resourceId)
>>>>>>> 62a28245

		// THEN
		assert.NoError(t, err)
		assert.Equal(t, "/SUBSCRIPTIONS/0B62A232-B8DB-4380-9DA6-640F7272ED6D/RESOURCEGROUPS/FORWARDER-INTEGRATION-TESTING/PROVIDERS/MICROSOFT.WEB/SITES/FORWARDERINTEGRATIONTESTING", strings.ToUpper(log.ResourceId))
		assert.Equal(t, "FunctionAppLogs", log.Category)
		assertTags(t, log)
		assert.NotNil(t, log)

	})

	t.Run("handles an array of strings", func(t *testing.T) {
		t.Parallel()
		// GIVEN
		var validLog = []byte("{ \"time\": \"2024-08-21T15:12:24Z\", \"resourceId\": \"/SUBSCRIPTIONS/0B62A232-B8DB-4380-9DA6-640F7272ED6D/RESOURCEGROUPS/FORWARDER-INTEGRATION-TESTING/PROVIDERS/MICROSOFT.WEB/SITES/FORWARDERINTEGRATIONTESTING\", \"category\": \"FunctionAppLogs\", \"operationName\": \"Microsoft.Web/sites/functions/log\", \"level\": \"Informational\", \"location\": \"East US\", \"properties\": {'appName':['app1', 'app2'],'roleInstance':'BD28A314-638598491096328853','message':'LoggerFilterOptions\\n{\\n  \\'MinLevel\\': \\'None\\',\\n  \\'Rules\\': [\\n    {\\n      \\'ProviderName\\': null,\\n      \\'CategoryName\\': null,\\n      \\'LogLevel\\': null,\\n      \\'Filter\\': \\'<AddFilter>b__0\\'\\n    },\\n    {\\n      \\'ProviderName\\': \\'Microsoft.Azure.WebJobs.Script.WebHost.Diagnostics.SystemLoggerProvider\\',\\n      \\'CategoryName\\': null,\\n      \\'LogLevel\\': \\'None\\',\\n      \\'Filter\\': null\\n    },\\n    {\\n      \\'ProviderName\\': \\'Microsoft.Azure.WebJobs.Script.WebHost.Diagnostics.SystemLoggerProvider\\',\\n      \\'CategoryName\\': null,\\n      \\'LogLevel\\': null,\\n      \\'Filter\\': \\'<AddFilter>b__0\\'\\n    },\\n    {\\n      \\'ProviderName\\': \\'Microsoft.Azure.WebJobs.Logging.ApplicationInsights.ApplicationInsightsLoggerProvider\\',\\n      \\'CategoryName\\': null,\\n      \\'LogLevel\\': \\'Trace\\',\\n      \\'Filter\\': null\\n    }\\n  ]\\n}','category':'Microsoft.Azure.WebJobs.Hosting.OptionsLoggingService','hostVersion':'4.34.2.2','hostInstanceId':'2800f488-b537-439f-9f79-88293ea88f48','level':'Information','levelId':2,'processId':60}}")

		// WHEN
<<<<<<< HEAD
		log, err := logs.NewLog(validLog, functionAppContainer, MockScrubber(t, validLog))
=======
		log, err := logs.NewLog(validLog, functionAppContainer, resourceId)
>>>>>>> 62a28245

		// THEN
		assert.NoError(t, err)
		assert.Equal(t, "/SUBSCRIPTIONS/0B62A232-B8DB-4380-9DA6-640F7272ED6D/RESOURCEGROUPS/FORWARDER-INTEGRATION-TESTING/PROVIDERS/MICROSOFT.WEB/SITES/FORWARDERINTEGRATIONTESTING", strings.ToUpper(log.ResourceId))
		assert.Equal(t, "FunctionAppLogs", log.Category)
		assertTags(t, log)
		assert.NotNil(t, log)

	})

	t.Run("handles an array of objects", func(t *testing.T) {
		t.Parallel()
		// GIVEN
		var validLog = []byte("{ \"time\": \"2024-08-21T15:12:24Z\", \"resourceId\": \"/SUBSCRIPTIONS/0B62A232-B8DB-4380-9DA6-640F7272ED6D/RESOURCEGROUPS/FORWARDER-INTEGRATION-TESTING/PROVIDERS/MICROSOFT.WEB/SITES/FORWARDERINTEGRATIONTESTING\", \"category\": \"FunctionAppLogs\", \"operationName\": \"Microsoft.Web/sites/functions/log\", \"level\": \"Informational\", \"location\": \"East US\", \"properties\": {'appName':[{'app1': null, 'app2': true}, {'app3': 3.0}],'roleInstance':'BD28A314-638598491096328853','message':'LoggerFilterOptions\\n{\\n  \\'MinLevel\\': \\'None\\',\\n  \\'Rules\\': [\\n    {\\n      \\'ProviderName\\': null,\\n      \\'CategoryName\\': null,\\n      \\'LogLevel\\': null,\\n      \\'Filter\\': \\'<AddFilter>b__0\\'\\n    },\\n    {\\n      \\'ProviderName\\': \\'Microsoft.Azure.WebJobs.Script.WebHost.Diagnostics.SystemLoggerProvider\\',\\n      \\'CategoryName\\': null,\\n      \\'LogLevel\\': \\'None\\',\\n      \\'Filter\\': null\\n    },\\n    {\\n      \\'ProviderName\\': \\'Microsoft.Azure.WebJobs.Script.WebHost.Diagnostics.SystemLoggerProvider\\',\\n      \\'CategoryName\\': null,\\n      \\'LogLevel\\': null,\\n      \\'Filter\\': \\'<AddFilter>b__0\\'\\n    },\\n    {\\n      \\'ProviderName\\': \\'Microsoft.Azure.WebJobs.Logging.ApplicationInsights.ApplicationInsightsLoggerProvider\\',\\n      \\'CategoryName\\': null,\\n      \\'LogLevel\\': \\'Trace\\',\\n      \\'Filter\\': null\\n    }\\n  ]\\n}','category':'Microsoft.Azure.WebJobs.Hosting.OptionsLoggingService','hostVersion':'4.34.2.2','hostInstanceId':'2800f488-b537-439f-9f79-88293ea88f48','level':'Information','levelId':2,'processId':60}}")

		// WHEN
<<<<<<< HEAD
		log, err := logs.NewLog(validLog, functionAppContainer, MockScrubber(t, validLog))
=======
		log, err := logs.NewLog(validLog, functionAppContainer, resourceId)
>>>>>>> 62a28245

		// THEN
		assert.NoError(t, err)
		assert.Equal(t, "/SUBSCRIPTIONS/0B62A232-B8DB-4380-9DA6-640F7272ED6D/RESOURCEGROUPS/FORWARDER-INTEGRATION-TESTING/PROVIDERS/MICROSOFT.WEB/SITES/FORWARDERINTEGRATIONTESTING", strings.ToUpper(log.ResourceId))
		assert.Equal(t, "FunctionAppLogs", log.Category)
		assertTags(t, log)
		assert.NotNil(t, log)

	})

	t.Run("applies correct tags", func(t *testing.T) {
		t.Parallel()

		// WHEN
<<<<<<< HEAD
		log, err := logs.NewLog(validLog, functionAppContainer, MockScrubber(t, validLog))
=======
		log, err := logs.NewLog(validLog, functionAppContainer, resourceId)
>>>>>>> 62a28245

		// THEN
		assert.NoError(t, err)
		assert.Equal(t, "/SUBSCRIPTIONS/0B62A232-B8DB-4380-9DA6-640F7272ED6D/RESOURCEGROUPS/FORWARDER-INTEGRATION-TESTING/PROVIDERS/MICROSOFT.WEB/SITES/FORWARDERINTEGRATIONTESTING", strings.ToUpper(log.ResourceId))
		assert.Equal(t, "FunctionAppLogs", log.Category)
		assertTags(t, log)
		assert.NotNil(t, log)
	})

	var incompleteJsonLog = []byte("{ \"time\": \"2024-08-21T15:12:24Z\", ")

	t.Run("returns custom error on incomplete json for standard logs", func(t *testing.T) {
		t.Parallel()
		// WHEN
<<<<<<< HEAD
		log, err := logs.NewLog(incompleteJsonLog, "something normal", MockScrubber(t, incompleteJsonLog))
=======
		log, err := logs.NewLog([]byte("{ \"time\": \"2024-08-21T15:12:24Z\", "), "something normal", resourceId)
>>>>>>> 62a28245

		// THEN
		assert.Error(t, err)
		assert.ErrorIs(t, err, logs.ErrIncompleteLogFile)
		assert.Nil(t, log)
	})

	t.Run("returns custom error on incomplete json for function apps", func(t *testing.T) {
		t.Parallel()
		// WHEN
<<<<<<< HEAD
		log, err := logs.NewLog(incompleteJsonLog, functionAppContainer, MockScrubber(t, incompleteJsonLog))
=======
		log, err := logs.NewLog([]byte("{ \"time\": \"2024-08-21T15:12:24Z\", "), functionAppContainer, resourceId)
>>>>>>> 62a28245

		// THEN
		assert.Error(t, err)
		assert.ErrorIs(t, err, logs.ErrUnexpectedToken)
		assert.Nil(t, log)
	})

<<<<<<< HEAD
	var invalidResourceIdLog = []byte("{ \"resourceId\": \"something\"}")

	t.Run("returns error on invalid resource id", func(t *testing.T) {
=======
	t.Run("uses resource id from blob on invalid resource id", func(t *testing.T) {
>>>>>>> 62a28245
		t.Parallel()
		// WHEN
<<<<<<< HEAD
		log, err := logs.NewLog(invalidResourceIdLog, "something normal", MockScrubber(t, invalidResourceIdLog))
=======
		log, err := logs.NewLog(invalidResourceId, "something normal", resourceId)
>>>>>>> 62a28245

		// THEN
		assert.NoError(t, err)
		assert.Equal(t, resourceId, log.ResourceId)
	})

	t.Run("uses resource id from blob on invalid resource id for function apps", func(t *testing.T) {
		t.Parallel()
		// WHEN
<<<<<<< HEAD
		log, err := logs.NewLog(invalidResourceIdLog, functionAppContainer, MockScrubber(t, invalidResourceIdLog))
=======
		log, err := logs.NewLog(invalidResourceId, functionAppContainer, resourceId)
>>>>>>> 62a28245

		// THEN
		assert.NoError(t, err)
		assert.Equal(t, resourceId, log.ResourceId)
	})

	t.Run("Creates a valid log for plaintext logs outside of function app logs", func(t *testing.T) {
		t.Parallel()
		plaintextLog := "[2024-08-21T15:12:24] This is a plaintext log"
		log, err := logs.NewLog([]byte(plaintextLog), "something normal", resourceId)
		assert.NoError(t, err)
		assert.NotNil(t, log)
		assert.Equal(t, plaintextLog, log.Content())
		assert.Equal(t, resourceId, log.ResourceId)
		assert.Equal(t, "azure.web.sites", log.Source)
		assert.Empty(t, log.Category)
		assert.Equal(t, []string{
			"forwarder:lfo",
			"control_plane_id:9b008b0cc1ab",
			"config_id:8e0ce1e1e048",
			"subscription_id:0b62a232-b8db-4380-9da6-640f7272ed6d",
			"resource_group:forwarder-integration-testing",
			"source:azure.web.sites",
		}, log.Tags)
		assert.Equal(t, logs.AzureService, log.Service)
		assert.Equal(t, log.Level, "Informational")
	})

	t.Run("Creates a valid log for plaintext logs without valid blob resource id", func(t *testing.T) {
		t.Parallel()
		plaintextLog := "[2024-08-21T15:12:24] This is a plaintext log"
		log, err := logs.NewLog([]byte(plaintextLog), "something normal", "/some/blob/path")
		assert.NoError(t, err)
		assert.NotNil(t, log)
		assert.Equal(t, plaintextLog, log.Content())
		assert.Empty(t, log.ResourceId)
		assert.Empty(t, log.Category)
		assert.Empty(t, log.Source)
		assert.Equal(t, []string{
			"forwarder:lfo",
			"control_plane_id:9b008b0cc1ab",
			"config_id:8e0ce1e1e048",
		}, log.Tags)
		assert.Equal(t, logs.AzureService, log.Service)
		assert.Equal(t, log.Level, "Informational")
	})
}

func TestValid(t *testing.T) {
	t.Parallel()

	t.Run("valid returns true for a valid log", func(t *testing.T) {
		t.Parallel()
		// GIVEN
<<<<<<< HEAD
		content := getLogWithContent("test", 5*time.Minute)
		l, err := logs.NewLog(content, functionAppContainer, MockScrubber(t, []byte(content)))
=======
		l, err := logs.NewLog(getLogWithContent("test", 5*time.Minute), "insights-logs-functionapplogs", resourceId)
>>>>>>> 62a28245
		require.NoError(t, err)
		logger, buffer := MockLogger()

		// WHEN
		got := l.Validate(logger)

		// THEN
		assert.True(t, got)
		assert.Empty(t, buffer)
	})

	t.Run("valid returns false and warns for an too large log", func(t *testing.T) {
		t.Parallel()
		// GIVEN
<<<<<<< HEAD
		content := getLogWithContent(strings.Repeat("a", logs.MaxPayloadSize), 5*time.Minute)
		l, err := logs.NewLog(content, functionAppContainer, MockScrubber(t, []byte(content)))
=======
		content := strings.Repeat("a", logs.MaxPayloadSize)
		l, err := logs.NewLog(getLogWithContent(content, 5*time.Minute), functionAppContainer, resourceId)
>>>>>>> 62a28245
		require.NoError(t, err)
		logger, buffer := MockLogger()

		// WHEN
		got := l.Validate(logger)

		// THEN
		assert.False(t, got)
		assert.Contains(t, buffer.String(), "Skipping large log")
	})
	t.Run("valid returns false and warns for an too old log", func(t *testing.T) {
		t.Parallel()
		// GIVEN
<<<<<<< HEAD
		content := getLogWithContent("short content", (18*time.Hour)+time.Minute)
		l, err := logs.NewLog(content, functionAppContainer, MockScrubber(t, []byte(content)))
=======
		l, err := logs.NewLog(getLogWithContent("short content", (18*time.Hour)+time.Minute), functionAppContainer, resourceId)
>>>>>>> 62a28245
		require.NoError(t, err)
		logger, buffer := MockLogger()

		// WHEN
		got := l.Validate(logger)

		// THEN
		assert.False(t, got)
		assert.Contains(t, buffer.String(), "Skipping log older than 18 hours")
	})
}

func TestParseLogs(t *testing.T) {
	t.Parallel()

	t.Run("can parse aks logs", func(t *testing.T) {
		t.Parallel()
		// GIVEN
		workingDir, err := os.Getwd()
		require.NoError(t, err)

		data, err := os.ReadFile(fmt.Sprintf("%s/fixtures/aks_logs.json", workingDir))
		require.NoError(t, err)

		reader := bytes.NewReader(data)
		closer := io.NopCloser(reader)

		var got int

		// WHEN
<<<<<<< HEAD
		for currLog, err := range logs.Parse(closer, "insights-logs-kube-audit", MockScrubber(t, data)) {
=======
		for currLog, err := range logs.Parse(closer, "insights-logs-kube-audit", resourceId) {
>>>>>>> 62a28245
			require.NoError(t, err)
			require.NotEqual(t, "", currLog.Category)
			require.NotEqual(t, resourceId, currLog.ResourceId)
			require.False(t, currLog.Time.IsZero())
			got += 1
		}

		// THEN
		assert.Equal(t, got, 21)
	})

	t.Run("can parse function app logs", func(t *testing.T) {
		t.Parallel()
		// GIVEN
		workingDir, err := os.Getwd()
		require.NoError(t, err)

		data, err := os.ReadFile(fmt.Sprintf("%s/fixtures/function_app_logs.json", workingDir))
		require.NoError(t, err)

		reader := bytes.NewReader(data)
		closer := io.NopCloser(reader)

		var got int

		// WHEN
<<<<<<< HEAD
		for currLog, err := range logs.Parse(closer, functionAppContainer, MockScrubber(t, data)) {
=======
		for currLog, err := range logs.Parse(closer, functionAppContainer, resourceId) {
>>>>>>> 62a28245
			require.NoError(t, err)
			require.NotEqual(t, "", currLog.Category)
			require.NotEqual(t, resourceId, currLog.ResourceId)
			require.False(t, currLog.Time.IsZero())
			got += 1
		}

		// THEN
		assert.Equal(t, got, 20)
	})

}<|MERGE_RESOLUTION|>--- conflicted
+++ resolved
@@ -79,11 +79,7 @@
 		logString := fmt.Sprintf("%s%s%s", prefix, strings.Repeat("a", targetSize), suffix)
 		logBytes := []byte(logString)
 		for range 12 {
-<<<<<<< HEAD
-			currLog, err := logs.NewLog(logBytes, functionAppContainer, MockScrubber(t, logBytes))
-=======
-			currLog, err := logs.NewLog(logBytes, functionAppContainer, resourceId)
->>>>>>> 62a28245
+			currLog, err := logs.NewLog(logBytes, functionAppContainer, resourceId, MockScrubber(t, logBytes))
 			currLog.Time = time.Now().Add(-5 * time.Minute)
 			require.NoError(t, err)
 			payload = append(payload, currLog)
@@ -129,11 +125,7 @@
 	t.Run("creates a Log from raw log", func(t *testing.T) {
 		t.Parallel()
 		// WHEN
-<<<<<<< HEAD
-		log, err := logs.NewLog(validLog, functionAppContainer, MockScrubber(t, validLog))
-=======
-		log, err := logs.NewLog(validLog, functionAppContainer, resourceId)
->>>>>>> 62a28245
+		log, err := logs.NewLog(validLog, functionAppContainer, resourceId, MockScrubber(t, validLog))
 
 		// THEN
 		assert.NoError(t, err)
@@ -150,11 +142,7 @@
 		var validLog = []byte("{ \"time\": \"2024-08-21T15:12:24Z\", \"resourceId\": \"/SUBSCRIPTIONS/0B62A232-B8DB-4380-9DA6-640F7272ED6D/RESOURCEGROUPS/FORWARDER-INTEGRATION-TESTING/PROVIDERS/MICROSOFT.WEB/SITES/FORWARDERINTEGRATIONTESTING\", \"category\": \"FunctionAppLogs\", \"operationName\": \"Microsoft.Web/sites/functions/log\", \"level\": \"Informational\", \"location\": \"East US\", \"properties\": {'appName':['app1', 'app2'],'roleInstance':'BD28A314-638598491096328853','message':'LoggerFilterOptions\\n{\\n  \\'MinLevel\\': \\'None\\',\\n  \\'Rules\\': [\\n    {\\n      \\'ProviderName\\': null,\\n      \\'CategoryName\\': null,\\n      \\'LogLevel\\': null,\\n      \\'Filter\\': \\'<AddFilter>b__0\\'\\n    },\\n    {\\n      \\'ProviderName\\': \\'Microsoft.Azure.WebJobs.Script.WebHost.Diagnostics.SystemLoggerProvider\\',\\n      \\'CategoryName\\': null,\\n      \\'LogLevel\\': \\'None\\',\\n      \\'Filter\\': null\\n    },\\n    {\\n      \\'ProviderName\\': \\'Microsoft.Azure.WebJobs.Script.WebHost.Diagnostics.SystemLoggerProvider\\',\\n      \\'CategoryName\\': null,\\n      \\'LogLevel\\': null,\\n      \\'Filter\\': \\'<AddFilter>b__0\\'\\n    },\\n    {\\n      \\'ProviderName\\': \\'Microsoft.Azure.WebJobs.Logging.ApplicationInsights.ApplicationInsightsLoggerProvider\\',\\n      \\'CategoryName\\': null,\\n      \\'LogLevel\\': \\'Trace\\',\\n      \\'Filter\\': null\\n    }\\n  ]\\n}','category':'Microsoft.Azure.WebJobs.Hosting.OptionsLoggingService','hostVersion':'4.34.2.2','hostInstanceId':'2800f488-b537-439f-9f79-88293ea88f48','level':'Information','levelId':2,'processId':60}}")
 
 		// WHEN
-<<<<<<< HEAD
-		log, err := logs.NewLog(validLog, functionAppContainer, MockScrubber(t, validLog))
-=======
-		log, err := logs.NewLog(validLog, functionAppContainer, resourceId)
->>>>>>> 62a28245
+		log, err := logs.NewLog(validLog, functionAppContainer, resourceId, MockScrubber(t, validLog))
 
 		// THEN
 		assert.NoError(t, err)
@@ -171,11 +159,7 @@
 		var validLog = []byte("{ \"time\": \"2024-08-21T15:12:24Z\", \"resourceId\": \"/SUBSCRIPTIONS/0B62A232-B8DB-4380-9DA6-640F7272ED6D/RESOURCEGROUPS/FORWARDER-INTEGRATION-TESTING/PROVIDERS/MICROSOFT.WEB/SITES/FORWARDERINTEGRATIONTESTING\", \"category\": \"FunctionAppLogs\", \"operationName\": \"Microsoft.Web/sites/functions/log\", \"level\": \"Informational\", \"location\": \"East US\", \"properties\": {'appName':[{'app1': null, 'app2': true}, {'app3': 3.0}],'roleInstance':'BD28A314-638598491096328853','message':'LoggerFilterOptions\\n{\\n  \\'MinLevel\\': \\'None\\',\\n  \\'Rules\\': [\\n    {\\n      \\'ProviderName\\': null,\\n      \\'CategoryName\\': null,\\n      \\'LogLevel\\': null,\\n      \\'Filter\\': \\'<AddFilter>b__0\\'\\n    },\\n    {\\n      \\'ProviderName\\': \\'Microsoft.Azure.WebJobs.Script.WebHost.Diagnostics.SystemLoggerProvider\\',\\n      \\'CategoryName\\': null,\\n      \\'LogLevel\\': \\'None\\',\\n      \\'Filter\\': null\\n    },\\n    {\\n      \\'ProviderName\\': \\'Microsoft.Azure.WebJobs.Script.WebHost.Diagnostics.SystemLoggerProvider\\',\\n      \\'CategoryName\\': null,\\n      \\'LogLevel\\': null,\\n      \\'Filter\\': \\'<AddFilter>b__0\\'\\n    },\\n    {\\n      \\'ProviderName\\': \\'Microsoft.Azure.WebJobs.Logging.ApplicationInsights.ApplicationInsightsLoggerProvider\\',\\n      \\'CategoryName\\': null,\\n      \\'LogLevel\\': \\'Trace\\',\\n      \\'Filter\\': null\\n    }\\n  ]\\n}','category':'Microsoft.Azure.WebJobs.Hosting.OptionsLoggingService','hostVersion':'4.34.2.2','hostInstanceId':'2800f488-b537-439f-9f79-88293ea88f48','level':'Information','levelId':2,'processId':60}}")
 
 		// WHEN
-<<<<<<< HEAD
-		log, err := logs.NewLog(validLog, functionAppContainer, MockScrubber(t, validLog))
-=======
-		log, err := logs.NewLog(validLog, functionAppContainer, resourceId)
->>>>>>> 62a28245
+		log, err := logs.NewLog(validLog, functionAppContainer, resourceId, MockScrubber(t, validLog))
 
 		// THEN
 		assert.NoError(t, err)
@@ -190,11 +174,7 @@
 		t.Parallel()
 
 		// WHEN
-<<<<<<< HEAD
-		log, err := logs.NewLog(validLog, functionAppContainer, MockScrubber(t, validLog))
-=======
-		log, err := logs.NewLog(validLog, functionAppContainer, resourceId)
->>>>>>> 62a28245
+		log, err := logs.NewLog(validLog, functionAppContainer, resourceId, MockScrubber(t, validLog))
 
 		// THEN
 		assert.NoError(t, err)
@@ -209,11 +189,7 @@
 	t.Run("returns custom error on incomplete json for standard logs", func(t *testing.T) {
 		t.Parallel()
 		// WHEN
-<<<<<<< HEAD
-		log, err := logs.NewLog(incompleteJsonLog, "something normal", MockScrubber(t, incompleteJsonLog))
-=======
-		log, err := logs.NewLog([]byte("{ \"time\": \"2024-08-21T15:12:24Z\", "), "something normal", resourceId)
->>>>>>> 62a28245
+		log, err := logs.NewLog([]byte("{ \"time\": \"2024-08-21T15:12:24Z\", "), "something normal", resourceId, MockScrubber(t, incompleteJsonLog))
 
 		// THEN
 		assert.Error(t, err)
@@ -224,11 +200,7 @@
 	t.Run("returns custom error on incomplete json for function apps", func(t *testing.T) {
 		t.Parallel()
 		// WHEN
-<<<<<<< HEAD
-		log, err := logs.NewLog(incompleteJsonLog, functionAppContainer, MockScrubber(t, incompleteJsonLog))
-=======
-		log, err := logs.NewLog([]byte("{ \"time\": \"2024-08-21T15:12:24Z\", "), functionAppContainer, resourceId)
->>>>>>> 62a28245
+		log, err := logs.NewLog([]byte("{ \"time\": \"2024-08-21T15:12:24Z\", "), functionAppContainer, resourceId, MockScrubber(t, incompleteJsonLog))
 
 		// THEN
 		assert.Error(t, err)
@@ -236,20 +208,12 @@
 		assert.Nil(t, log)
 	})
 
-<<<<<<< HEAD
 	var invalidResourceIdLog = []byte("{ \"resourceId\": \"something\"}")
 
-	t.Run("returns error on invalid resource id", func(t *testing.T) {
-=======
 	t.Run("uses resource id from blob on invalid resource id", func(t *testing.T) {
->>>>>>> 62a28245
-		t.Parallel()
-		// WHEN
-<<<<<<< HEAD
-		log, err := logs.NewLog(invalidResourceIdLog, "something normal", MockScrubber(t, invalidResourceIdLog))
-=======
-		log, err := logs.NewLog(invalidResourceId, "something normal", resourceId)
->>>>>>> 62a28245
+		t.Parallel()
+		// WHEN
+		log, err := logs.NewLog(invalidResourceIdLog, "something normal", resourceId, MockScrubber(t, invalidResourceIdLog))
 
 		// THEN
 		assert.NoError(t, err)
@@ -259,11 +223,7 @@
 	t.Run("uses resource id from blob on invalid resource id for function apps", func(t *testing.T) {
 		t.Parallel()
 		// WHEN
-<<<<<<< HEAD
-		log, err := logs.NewLog(invalidResourceIdLog, functionAppContainer, MockScrubber(t, invalidResourceIdLog))
-=======
-		log, err := logs.NewLog(invalidResourceId, functionAppContainer, resourceId)
->>>>>>> 62a28245
+		log, err := logs.NewLog(invalidResourceId, functionAppContainer, resourceId, MockScrubber(t, invalidResourceIdLog))
 
 		// THEN
 		assert.NoError(t, err)
@@ -318,12 +278,8 @@
 	t.Run("valid returns true for a valid log", func(t *testing.T) {
 		t.Parallel()
 		// GIVEN
-<<<<<<< HEAD
 		content := getLogWithContent("test", 5*time.Minute)
-		l, err := logs.NewLog(content, functionAppContainer, MockScrubber(t, []byte(content)))
-=======
-		l, err := logs.NewLog(getLogWithContent("test", 5*time.Minute), "insights-logs-functionapplogs", resourceId)
->>>>>>> 62a28245
+		l, err := logs.NewLog(content, functionAppContainer, resourceId, MockScrubber(t, []byte(content)))
 		require.NoError(t, err)
 		logger, buffer := MockLogger()
 
@@ -338,13 +294,8 @@
 	t.Run("valid returns false and warns for an too large log", func(t *testing.T) {
 		t.Parallel()
 		// GIVEN
-<<<<<<< HEAD
 		content := getLogWithContent(strings.Repeat("a", logs.MaxPayloadSize), 5*time.Minute)
-		l, err := logs.NewLog(content, functionAppContainer, MockScrubber(t, []byte(content)))
-=======
-		content := strings.Repeat("a", logs.MaxPayloadSize)
-		l, err := logs.NewLog(getLogWithContent(content, 5*time.Minute), functionAppContainer, resourceId)
->>>>>>> 62a28245
+		l, err := logs.NewLog(content, functionAppContainer, resourceId, MockScrubber(t, []byte(content)))
 		require.NoError(t, err)
 		logger, buffer := MockLogger()
 
@@ -358,12 +309,8 @@
 	t.Run("valid returns false and warns for an too old log", func(t *testing.T) {
 		t.Parallel()
 		// GIVEN
-<<<<<<< HEAD
 		content := getLogWithContent("short content", (18*time.Hour)+time.Minute)
-		l, err := logs.NewLog(content, functionAppContainer, MockScrubber(t, []byte(content)))
-=======
-		l, err := logs.NewLog(getLogWithContent("short content", (18*time.Hour)+time.Minute), functionAppContainer, resourceId)
->>>>>>> 62a28245
+		l, err := logs.NewLog(content, functionAppContainer, resourceId, MockScrubber(t, []byte(content)))
 		require.NoError(t, err)
 		logger, buffer := MockLogger()
 
@@ -394,11 +341,7 @@
 		var got int
 
 		// WHEN
-<<<<<<< HEAD
-		for currLog, err := range logs.Parse(closer, "insights-logs-kube-audit", MockScrubber(t, data)) {
-=======
-		for currLog, err := range logs.Parse(closer, "insights-logs-kube-audit", resourceId) {
->>>>>>> 62a28245
+		for currLog, err := range logs.Parse(closer, "insights-logs-kube-audit", resourceId, MockScrubber(t, data)) {
 			require.NoError(t, err)
 			require.NotEqual(t, "", currLog.Category)
 			require.NotEqual(t, resourceId, currLog.ResourceId)
@@ -425,11 +368,7 @@
 		var got int
 
 		// WHEN
-<<<<<<< HEAD
-		for currLog, err := range logs.Parse(closer, functionAppContainer, MockScrubber(t, data)) {
-=======
-		for currLog, err := range logs.Parse(closer, functionAppContainer, resourceId) {
->>>>>>> 62a28245
+		for currLog, err := range logs.Parse(closer, functionAppContainer, resourceId, MockScrubber(t, data)) {
 			require.NoError(t, err)
 			require.NotEqual(t, "", currLog.Category)
 			require.NotEqual(t, resourceId, currLog.ResourceId)
