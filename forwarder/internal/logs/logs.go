--- conflicted
+++ resolved
@@ -151,18 +151,12 @@
 	return nil
 }
 
-<<<<<<< HEAD
-func (l *azureLog) ToLog(scrubber Scrubber) (*Log, error) {
-	parsedId, err := arm.ParseResourceID(l.ResourceId())
-	if err != nil {
-		return nil, err
-=======
 func sourceTag(resourceType string) string {
 	sourceTag := strings.ToLower(strings.Replace(resourceType, "/", ".", -1))
 	return strings.Replace(sourceTag, "microsoft.", "azure.", -1)
 }
 
-func (l *azureLog) ToLog() *Log {
+func (l *azureLog) ToLog(scrubber Scrubber) *Log {
 	var source string
 	var resourceId string
 	tags := []string{
@@ -180,7 +174,6 @@
 			fmt.Sprintf("resource_group:%s", parsedId.ResourceGroupName),
 			fmt.Sprintf("source:%s", source),
 		)
->>>>>>> 62a28245
 	}
 
 	if l.Level == "" {
@@ -191,30 +184,17 @@
 	scrubbedByteSize := len(*scrubbedLog) + newlineBytes // need to account for scrubed and raw log size so cursors remain accurate
 
 	return &Log{
-<<<<<<< HEAD
 		content:          scrubbedLog,
 		RawByteSize:      l.ByteSize,
 		ScrubbedByteSize: int64(scrubbedByteSize),
 		Category:         l.Category,
-		ResourceId:       l.ResourceId(),
+		ResourceId:       resourceId,
 		Service:          AzureService,
-		Source:           sourceTag(parsedId.ResourceType.String()),
+		Source:           source,
 		Time:             l.Time,
 		Level:            l.Level,
-		Tags:             getTags(parsedId),
-	}, nil
-=======
-		content:    l.Raw,
-		ByteSize:   l.ByteSize,
-		Category:   l.Category,
-		ResourceId: resourceId,
-		Service:    AzureService,
-		Source:     source,
-		Time:       l.Time,
-		Level:      l.Level,
-		Tags:       tags,
-	}
->>>>>>> 62a28245
+		Tags:             tags,
+	}
 }
 
 // ErrUnexpectedToken is an error for when an unexpected token is found in a log.
@@ -292,11 +272,7 @@
 }
 
 // NewLog creates a new Log from the given log bytes.
-<<<<<<< HEAD
-func NewLog(logBytes []byte, containerName string, scrubber Scrubber) (*Log, error) {
-=======
-func NewLog(logBytes []byte, containerName, blobNameResourceId string) (*Log, error) {
->>>>>>> 62a28245
+func NewLog(logBytes []byte, containerName, blobNameResourceId string, scrubber Scrubber) (*Log, error) {
 	var err error
 	var currLog *azureLog
 
@@ -326,27 +302,7 @@
 	currLog.Raw = &logBytes
 	currLog.BlobResourceId = blobNameResourceId
 
-<<<<<<< HEAD
-	return currLog.ToLog(scrubber)
-}
-
-func sourceTag(source string) string {
-	sourceTag := strings.ToLower(strings.Replace(source, "/", ".", -1))
-	return strings.Replace(sourceTag, "microsoft.", "azure.", -1)
-}
-
-func getTags(id *arm.ResourceID) []string {
-	return []string{
-		fmt.Sprintf("subscription_id:%s", id.SubscriptionID),
-		fmt.Sprintf("resource_group:%s", id.ResourceGroupName),
-		fmt.Sprintf("source:%s", sourceTag(id.ResourceType.String())),
-		fmt.Sprintf("forwarder:%s", "lfo"),
-		fmt.Sprintf("control_plane_id:%s", environment.Get(environment.CONTROL_PLANE_ID)),
-		fmt.Sprintf("config_id:%s", environment.Get(environment.CONFIG_ID)),
-	}
-=======
 	return currLog.ToLog(), nil
->>>>>>> 62a28245
 }
 
 // bufferSize is the maximum number of logs per post to Logs API.
@@ -477,11 +433,7 @@
 }
 
 // Parse reads logs from a reader and parses them into Log objects.
-<<<<<<< HEAD
-func Parse(reader io.ReadCloser, containerName string, piiScrubber Scrubber) iter.Seq2[*Log, error] {
-=======
-func Parse(reader io.ReadCloser, containerName, blobNameResourceId string) iter.Seq2[*Log, error] {
->>>>>>> 62a28245
+func Parse(reader io.ReadCloser, containerName, blobNameResourceId string, piiScrubber Scrubber) iter.Seq2[*Log, error] {
 	scanner := bufio.NewScanner(reader)
 
 	// set buffer size so we can process logs bigger than 65kb
@@ -491,11 +443,7 @@
 	return func(yield func(*Log, error) bool) {
 		for scanner.Scan() {
 			currBytes := scanner.Bytes()
-<<<<<<< HEAD
-			currLog, err := NewLog(currBytes, containerName, piiScrubber)
-=======
-			currLog, err := NewLog(currBytes, containerName, blobNameResourceId)
->>>>>>> 62a28245
+			currLog, err := NewLog(currBytes, containerName, blobNameResourceId, piiScrubber)
 			if err != nil {
 				if !yield(nil, err) {
 					return
