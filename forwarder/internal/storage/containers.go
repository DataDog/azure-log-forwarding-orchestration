package storage

import (
	"context"
	"errors"
<<<<<<< HEAD

	"github.com/Azure/azure-sdk-for-go/sdk/azcore"
=======
	"fmt"

	"google.golang.org/api/iterator"
>>>>>>> 4817dbc7

	"github.com/Azure/azure-sdk-for-go/sdk/storage/azblob"
	"github.com/Azure/azure-sdk-for-go/sdk/storage/azblob/service"
	"gopkg.in/DataDog/dd-trace-go.v1/ddtrace/tracer"
)

func (c *Client) GetContainersMatchingPrefix(ctx context.Context, prefix string) Iterator[[]*service.ContainerItem, service.ListContainersResponse] {
	span, ctx := tracer.StartSpanFromContext(ctx, "storage.Client.GetContainersMatchingPrefix")
	defer span.Finish()
	containerPager := c.azBlobClient.NewListContainersPager(&azblob.ListContainersOptions{Prefix: &prefix, Include: azblob.ListContainersInclude{Metadata: true}})
	iter := NewIterator(containerPager, func(resp service.ListContainersResponse) []*service.ContainerItem {
		return resp.ContainerItems
	}, make([]*service.ContainerItem, 0))
	return iter
}

<<<<<<< HEAD
// Creates a container with the given name
// if container already exists, no error is returned
func (c *Client) CreateContainer(ctx context.Context, containerName string) error {
	span, ctx := tracer.StartSpanFromContext(ctx, "storage.Client.CreateContainer")
	defer span.Finish()
	_, err := c.azBlobClient.CreateContainer(ctx, containerName, nil)
	if err != nil {
		responseError := &azcore.ResponseError{}
		errors.As(err, &responseError)
		if responseError.RawResponse != nil && responseError.RawResponse.StatusCode == 409 {
			return nil
		}
		return err
	}
	return nil
=======
func GetContainers(ctx context.Context, client *Client, containerNameCh chan<- string) error {
	// Get the containers from the storage account
	span, ctx := tracer.StartSpanFromContext(ctx, "storage.GetContainers")
	defer span.Finish()
	defer close(containerNameCh)
	iter := client.GetContainersMatchingPrefix(ctx, LogContainerPrefix)

	for {
		containerList, err := iter.Next(ctx)

		if errors.Is(err, iterator.Done) {
			return nil
		}

		if err != nil {
			return fmt.Errorf("getting next page of containers: %v", err)
		}

		if containerList != nil {
			for _, container := range containerList {
				if container == nil {
					continue
				}
				containerNameCh <- *container.Name
			}
		}
	}
>>>>>>> 4817dbc7
}<|MERGE_RESOLUTION|>--- conflicted
+++ resolved
@@ -3,14 +3,12 @@
 import (
 	"context"
 	"errors"
-<<<<<<< HEAD
+
+	"fmt"
 
 	"github.com/Azure/azure-sdk-for-go/sdk/azcore"
-=======
-	"fmt"
 
 	"google.golang.org/api/iterator"
->>>>>>> 4817dbc7
 
 	"github.com/Azure/azure-sdk-for-go/sdk/storage/azblob"
 	"github.com/Azure/azure-sdk-for-go/sdk/storage/azblob/service"
@@ -27,7 +25,6 @@
 	return iter
 }
 
-<<<<<<< HEAD
 // Creates a container with the given name
 // if container already exists, no error is returned
 func (c *Client) CreateContainer(ctx context.Context, containerName string) error {
@@ -43,7 +40,8 @@
 		return err
 	}
 	return nil
-=======
+}
+
 func GetContainers(ctx context.Context, client *Client, containerNameCh chan<- string) error {
 	// Get the containers from the storage account
 	span, ctx := tracer.StartSpanFromContext(ctx, "storage.GetContainers")
@@ -71,5 +69,4 @@
 			}
 		}
 	}
->>>>>>> 4817dbc7
 }