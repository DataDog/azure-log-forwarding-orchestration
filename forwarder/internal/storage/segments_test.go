--- conflicted
+++ resolved
@@ -4,8 +4,6 @@
 	"context"
 	"errors"
 	"testing"
-
-	"github.com/DataDog/azure-log-forwarding-orchestration/forwarder/internal/cursor"
 
 	"github.com/Azure/azure-sdk-for-go/sdk/storage/azblob/container"
 	"github.com/Azure/go-autorest/autorest/to"
@@ -72,63 +70,4 @@
 		assert.NotNil(t, got)
 		assert.Contains(t, got.Error(), want.Error())
 	})
-<<<<<<< HEAD
-}
-
-func TestGetBlobContents(t *testing.T) {
-	t.Parallel()
-
-	t.Run("downloads a blob segment", func(t *testing.T) {
-		t.Parallel()
-		// GIVEN
-		containerName := "container"
-		blobName := "blob"
-
-		ctx := context.Background()
-
-		ctrl := gomock.NewController(t)
-
-		mockClient := mocks.NewMockAzureBlobClient(ctrl)
-		mockClient.EXPECT().DownloadBuffer(gomock.Any(), containerName, "blob", gomock.Any(), gomock.Any()).Return(int64(0), nil)
-
-		client := storage.NewClient(mockClient)
-
-		var output []byte
-		buffer := bytes.NewBuffer(output)
-		logger := log.New()
-		logger.SetOutput(buffer)
-
-		channelSize := 100
-		blobCh := make(chan storage.Blob, channelSize)
-		blobContentCh := make(chan storage.BlobSegment, channelSize)
-		eg, ctx := errgroup.WithContext(context.Background())
-		now := time.Now()
-		cursors := cursor.NewCursors(nil)
-
-		// WHEN
-		eg.Go(func() error {
-			defer close(blobCh)
-			blobCh <- storage.Blob{
-				Container: containerName,
-				Item: &container.BlobItem{
-					Name: to.StringPtr(blobName),
-					Properties: &container.BlobProperties{
-						ContentLength: to.Int64Ptr(1024),
-						CreationTime:  &now,
-					},
-				},
-			}
-			return nil
-		})
-		eg.Go(func() error {
-			return storage.GetBlobContents(ctx, log.NewEntry(logger), client, blobCh, blobContentCh, time.Now(), cursors)
-		})
-		err := eg.Wait()
-
-		// THEN
-		assert.Nil(t, err)
-		assert.Contains(t, buffer.String(), fmt.Sprintf("Downloading blob %s", blobName))
-	})
-=======
->>>>>>> 84e8bb9c
 }