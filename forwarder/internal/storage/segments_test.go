package storage_test

import (
	// stdlib
	"context"
	"errors"
	"io"
	"strings"
	"testing"

	// 3p
<<<<<<< HEAD
=======
	"github.com/Azure/azure-sdk-for-go/sdk/storage/azblob"
	"github.com/Azure/azure-sdk-for-go/sdk/storage/azblob/container"
	"github.com/Azure/go-autorest/autorest/to"
>>>>>>> 1f891dcb
	"github.com/stretchr/testify/assert"
	"github.com/stretchr/testify/require"
	"go.uber.org/mock/gomock"

	// project
	"github.com/DataDog/azure-log-forwarding-orchestration/forwarder/internal/storage"
	"github.com/DataDog/azure-log-forwarding-orchestration/forwarder/internal/storage/mocks"
)

<<<<<<< HEAD
func downloadBlob(t *testing.T, ctx context.Context, containerName string, blobName string, buffer []byte, expectedResponse int64, expectedErr error) error {
	ctrl := gomock.NewController(t)

	mockClient := mocks.NewMockAzureBlobClient(ctrl)
	mockClient.EXPECT().DownloadBuffer(gomock.Any(), containerName, blobName, gomock.Any(), gomock.Any()).Return(expectedResponse, expectedErr)

	client := storage.NewClient(mockClient)

	span, ctx := tracer.StartSpanFromContext(context.Background(), "containers.test")
	defer span.Finish()

	blob := storage.Blob{
		Container:     containerName,
		Name:          blobName,
		ContentLength: int64(len(buffer)),
	}
	_, err := client.DownloadSegment(ctx, blob, 0)
	return err
}

=======
>>>>>>> 1f891dcb
func TestDownloadSegment(t *testing.T) {
	t.Parallel()

	t.Run("downloads a file successfully", func(t *testing.T) {
		t.Parallel()
		// GIVEN
		containerName := "container"
		blobName := "blob"
		want := "data"

		ctrl := gomock.NewController(t)
		mockClient := mocks.NewMockAzureBlobClient(ctrl)

		resp := azblob.DownloadStreamResponse{}
		resp.Body = io.NopCloser(strings.NewReader(want))

		mockClient.EXPECT().DownloadStream(gomock.Any(), containerName, blobName, gomock.Any()).Return(resp, nil)

		client := storage.NewClient(mockClient)

		blob := storage.Blob{
			Container: containerName,
			Item: &container.BlobItem{
				Name: to.StringPtr(blobName),
				Properties: &container.BlobProperties{
					ContentLength: to.Int64Ptr(int64(len(want))),
				},
			},
		}

		// WHEN
		segment, err := client.DownloadSegment(context.Background(), blob, 0)
		require.NoError(t, err)
		got := make([]byte, len(want))
		_, err = segment.Reader.Read(got)

		// THEN
		assert.Nil(t, err)
		assert.Equal(t, want, string(got))
	})

	t.Run("downloading a file with an error has an error", func(t *testing.T) {
		t.Parallel()
		// GIVEN
		containerName := "container"
		blobName := "blob"
		want := errors.New("someError")

		ctrl := gomock.NewController(t)
		mockClient := mocks.NewMockAzureBlobClient(ctrl)

		resp := azblob.DownloadStreamResponse{}

		mockClient.EXPECT().DownloadStream(gomock.Any(), containerName, blobName, gomock.Any()).Return(resp, want)

		client := storage.NewClient(mockClient)

		blob := storage.Blob{
			Container: containerName,
			Item: &container.BlobItem{
				Name: to.StringPtr(blobName),
				Properties: &container.BlobProperties{
					ContentLength: to.Int64Ptr(5),
				},
			},
		}

		// WHEN
		_, got := client.DownloadSegment(context.Background(), blob, 0)

		// THEN
		assert.NotNil(t, got)
		assert.Contains(t, got.Error(), want.Error())
	})
}<|MERGE_RESOLUTION|>--- conflicted
+++ resolved
@@ -9,12 +9,7 @@
 	"testing"
 
 	// 3p
-<<<<<<< HEAD
-=======
 	"github.com/Azure/azure-sdk-for-go/sdk/storage/azblob"
-	"github.com/Azure/azure-sdk-for-go/sdk/storage/azblob/container"
-	"github.com/Azure/go-autorest/autorest/to"
->>>>>>> 1f891dcb
 	"github.com/stretchr/testify/assert"
 	"github.com/stretchr/testify/require"
 	"go.uber.org/mock/gomock"
@@ -24,29 +19,26 @@
 	"github.com/DataDog/azure-log-forwarding-orchestration/forwarder/internal/storage/mocks"
 )
 
-<<<<<<< HEAD
-func downloadBlob(t *testing.T, ctx context.Context, containerName string, blobName string, buffer []byte, expectedResponse int64, expectedErr error) error {
-	ctrl := gomock.NewController(t)
+//func downloadBlob(t *testing.T, ctx context.Context, containerName string, blobName string, buffer []byte, expectedResponse int64, expectedErr error) error {
+//	ctrl := gomock.NewController(t)
+//
+//	mockClient := mocks.NewMockAzureBlobClient(ctrl)
+//	mockClient.EXPECT().DownloadBuffer(gomock.Any(), containerName, blobName, gomock.Any(), gomock.Any()).Return(expectedResponse, expectedErr)
+//
+//	client := storage.NewClient(mockClient)
+//
+//	span, ctx := tracer.StartSpanFromContext(context.Background(), "containers.test")
+//	defer span.Finish()
+//
+//	blob := storage.Blob{
+//		Container:     containerName,
+//		Name:          blobName,
+//		ContentLength: int64(len(buffer)),
+//	}
+//	_, err := client.DownloadSegment(ctx, blob, 0)
+//	return err
+//}
 
-	mockClient := mocks.NewMockAzureBlobClient(ctrl)
-	mockClient.EXPECT().DownloadBuffer(gomock.Any(), containerName, blobName, gomock.Any(), gomock.Any()).Return(expectedResponse, expectedErr)
-
-	client := storage.NewClient(mockClient)
-
-	span, ctx := tracer.StartSpanFromContext(context.Background(), "containers.test")
-	defer span.Finish()
-
-	blob := storage.Blob{
-		Container:     containerName,
-		Name:          blobName,
-		ContentLength: int64(len(buffer)),
-	}
-	_, err := client.DownloadSegment(ctx, blob, 0)
-	return err
-}
-
-=======
->>>>>>> 1f891dcb
 func TestDownloadSegment(t *testing.T) {
 	t.Parallel()
 
@@ -68,13 +60,9 @@
 		client := storage.NewClient(mockClient)
 
 		blob := storage.Blob{
-			Container: containerName,
-			Item: &container.BlobItem{
-				Name: to.StringPtr(blobName),
-				Properties: &container.BlobProperties{
-					ContentLength: to.Int64Ptr(int64(len(want))),
-				},
-			},
+			Container:     containerName,
+			Name:          blobName,
+			ContentLength: int64(len(want)),
 		}
 
 		// WHEN
@@ -105,13 +93,9 @@
 		client := storage.NewClient(mockClient)
 
 		blob := storage.Blob{
-			Container: containerName,
-			Item: &container.BlobItem{
-				Name: to.StringPtr(blobName),
-				Properties: &container.BlobProperties{
-					ContentLength: to.Int64Ptr(5),
-				},
-			},
+			Container:     containerName,
+			Name:          blobName,
+			ContentLength: 5,
 		}
 
 		// WHEN
