package storage

import (
	"context"
	"fmt"
	"io"
	"strings"
	"time"

	"github.com/Azure/azure-sdk-for-go/sdk/storage/azblob"
	"github.com/Azure/azure-sdk-for-go/sdk/storage/azblob/blob"
	"github.com/Azure/azure-sdk-for-go/sdk/storage/azblob/container"
	"gopkg.in/DataDog/dd-trace-go.v1/ddtrace/tracer"
)

const MinusTwoHours = -2 * time.Hour

type Blob struct {
	Item      *container.BlobItem
	Container string
}

func Current(blob Blob, now time.Time) bool {
	return blob.Item.Properties.CreationTime.After(now.Add(MinusTwoHours))
}

func getBlobItems(resp azblob.ListBlobsFlatResponse) []*container.BlobItem {
	if resp.Segment == nil {
		return nil
	}
	return resp.Segment.BlobItems
}

func (c *Client) ListBlobs(ctx context.Context, containerName string) Iterator[[]*container.BlobItem, azblob.ListBlobsFlatResponse] {
	span, ctx := tracer.StartSpanFromContext(ctx, "storage.Client.GetContainersMatchingPrefix")
	defer span.Finish()
	blobPager := c.azBlobClient.NewListBlobsFlatPager(containerName, &azblob.ListBlobsFlatOptions{
		Include: azblob.ListBlobsInclude{Snapshots: true, Versions: true},
	})
	iter := NewIterator(blobPager, getBlobItems, nil)
	return iter
}

func (c *Client) DownloadBlob(ctx context.Context, containerName string, blobName string) ([]byte, error) {
	span, ctx := tracer.StartSpanFromContext(ctx, "storage.Client.DownloadBlob")
	defer span.Finish()

	resp, err := c.azBlobClient.DownloadStream(ctx, containerName, blobName, nil)
	if err != nil {
		return nil, fmt.Errorf("failed to download blob %s: %w", blobName, err)
	}
	buffer, readErr := io.ReadAll(resp.Body)
	if readErr != nil {
		return nil, fmt.Errorf("error reading existing blob %s: %v", blobName, readErr)
	}

	return buffer, nil
}

func getUploadBufferOptions() *azblob.UploadBufferOptions {
	//max-age = 2 hours or 7200 seconds
	cacheControlString := "max-age=7200"
	return &azblob.UploadBufferOptions{
		HTTPHeaders: &blob.HTTPHeaders{
			BlobCacheControl: &cacheControlString,
		},
	}
}

func (c *Client) UploadBlob(ctx context.Context, containerName string, blobName string, content []byte) error {
	span, ctx := tracer.StartSpanFromContext(ctx, "storage.Client.UploadBlob")
	defer span.Finish()

	// create container if needed
	err := c.CreateContainer(ctx, containerName)
	if err != nil {
		return fmt.Errorf("error creating container %s: %v", containerName, err)
	}

	_, err = c.azBlobClient.UploadBuffer(ctx, containerName, blobName, content, getUploadBufferOptions())
	if err != nil {
		return fmt.Errorf("failed to upload blob: %w", err)
	}
	return nil
}

func (c *Client) AppendBlob(ctx context.Context, containerName string, blobName string, content []byte) error {
	span, ctx := tracer.StartSpanFromContext(ctx, "storage.Client.AppendBlob")
	defer span.Finish()

	//see if there is an existing blob
	//if yes get it read append
	//if not just write

	buffer, downErr := c.DownloadBlob(ctx, containerName, blobName)

	if downErr != nil && strings.Contains(downErr.Error(), "ERROR CODE: BlobNotFound") {
		// Create new file when not found
		return c.UploadBlob(ctx, containerName, blobName, content)
	}

	if downErr != nil {
		return fmt.Errorf("error downloading existing blob %s: %v", blobName, downErr)
	}

	buffer = append(buffer, "\n"...)
	buffer = append(buffer, content...)

<<<<<<< HEAD
	return c.UploadBlob(ctx, containerName, blobName, buffer)
}

func getBlobs(ctx context.Context, client *Client, containerName string, blobChannel chan<- Blob) error {
	// Get the blobs from the container
	iter := client.ListBlobs(ctx, containerName)

	for {
		blobList, err := iter.Next(ctx)

		if errors.Is(err, iterator.Done) {
			return nil
		}

		if err != nil {
			return fmt.Errorf("getting next page of blobs for %s: %v", containerName, err)
		}

		if blobList != nil {
			for _, b := range blobList {
				if b == nil {
					continue
				}
				blobChannel <- Blob{Item: b, Container: containerName}
			}
		}
	}

}

func GetBlobsPerContainer(ctx context.Context, client *Client, blobCh chan<- Blob, containerCh <-chan string) error {
	span, ctx := tracer.StartSpanFromContext(ctx, "storage.GetBlobsPerContainer")
	defer span.Finish()
	defer close(blobCh)
	var err error
	for c := range containerCh {
		curErr := getBlobs(ctx, client, c, blobCh)
		if curErr != nil {
			err = errors.Join(err, curErr)
		}
	}
	return err
=======
	_, err = c.azBlobClient.UploadBuffer(ctx, containerName, blobName, buffer, &uploadOptions)
	if err != nil {
		return fmt.Errorf("failed to upload blob %s: %w", blobName, err)
	}
	return nil
>>>>>>> 84e8bb9c
}<|MERGE_RESOLUTION|>--- conflicted
+++ resolved
@@ -106,54 +106,5 @@
 	buffer = append(buffer, "\n"...)
 	buffer = append(buffer, content...)
 
-<<<<<<< HEAD
 	return c.UploadBlob(ctx, containerName, blobName, buffer)
-}
-
-func getBlobs(ctx context.Context, client *Client, containerName string, blobChannel chan<- Blob) error {
-	// Get the blobs from the container
-	iter := client.ListBlobs(ctx, containerName)
-
-	for {
-		blobList, err := iter.Next(ctx)
-
-		if errors.Is(err, iterator.Done) {
-			return nil
-		}
-
-		if err != nil {
-			return fmt.Errorf("getting next page of blobs for %s: %v", containerName, err)
-		}
-
-		if blobList != nil {
-			for _, b := range blobList {
-				if b == nil {
-					continue
-				}
-				blobChannel <- Blob{Item: b, Container: containerName}
-			}
-		}
-	}
-
-}
-
-func GetBlobsPerContainer(ctx context.Context, client *Client, blobCh chan<- Blob, containerCh <-chan string) error {
-	span, ctx := tracer.StartSpanFromContext(ctx, "storage.GetBlobsPerContainer")
-	defer span.Finish()
-	defer close(blobCh)
-	var err error
-	for c := range containerCh {
-		curErr := getBlobs(ctx, client, c, blobCh)
-		if curErr != nil {
-			err = errors.Join(err, curErr)
-		}
-	}
-	return err
-=======
-	_, err = c.azBlobClient.UploadBuffer(ctx, containerName, blobName, buffer, &uploadOptions)
-	if err != nil {
-		return fmt.Errorf("failed to upload blob %s: %w", blobName, err)
-	}
-	return nil
->>>>>>> 84e8bb9c
 }