--- conflicted
+++ resolved
@@ -51,20 +51,13 @@
 			BlobCacheControl: &cacheControlString,
 		},
 	}
-<<<<<<< HEAD
-=======
 
 	var respErr *azcore.ResponseError
->>>>>>> 54fa3303
 
 	if errors.As(downErr, &respErr) {
 		// Create new file when not found
 		if respErr.ErrorCode == "BlobNotFound" {
-<<<<<<< HEAD
-			_, err := c.azBlobClient.UploadBuffer(ctx, containerName, blobName, buffer, &uploadOptions)
-=======
 			_, err := c.azBlobClient.UploadBuffer(ctx, containerName, blobName, content, &uploadOptions)
->>>>>>> 54fa3303
 			return err
 		}
 	}
@@ -81,10 +74,6 @@
 	buffer = append(buffer, "\n"...)
 	buffer = append(buffer, content...)
 
-<<<<<<< HEAD
-	_, err := c.azBlobClient.UploadBuffer(ctx, containerName, blobName, origBuf, &uploadOptions)
-=======
 	_, err := c.azBlobClient.UploadBuffer(ctx, containerName, blobName, buffer, &uploadOptions)
->>>>>>> 54fa3303
 	return err
 }