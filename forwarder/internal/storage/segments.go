package storage

import (
	// stdlib
	"context"
	"fmt"
	"io"

	// 3p
	"github.com/Azure/azure-sdk-for-go/sdk/storage/azblob"

	// datadog
	"gopkg.in/DataDog/dd-trace-go.v1/ddtrace/tracer"
)

// BlobSegment represents a segment of a blob that could be partial or full
type BlobSegment struct {
	Name          string
	Container     string
	Reader        io.ReadCloser
	Offset        int64
	ContentLength int64
}

// DownloadSegment downloads a segment of a blob starting from an offset
func (c *Client) DownloadSegment(ctx context.Context, blob Blob, offset int64) (BlobSegment, error) {
	span, ctx := tracer.StartSpanFromContext(ctx, "storage.Client.DownloadBlob")
	defer span.Finish()

	options := &azblob.DownloadStreamOptions{
		Range: azblob.HTTPRange{Offset: offset},
	}

<<<<<<< HEAD
	content := make([]byte, int(blob.ContentLength))

	_, err := c.azBlobClient.DownloadBuffer(ctx, blob.Container, blob.Name, content, options)
=======
	resp, err := c.azBlobClient.DownloadStream(ctx, blob.Container, *blob.Item.Name, options)
>>>>>>> 1f891dcb
	if err != nil {
		return BlobSegment{}, fmt.Errorf("failed to download blob: %w", err)
	}
	return BlobSegment{
		Name:          blob.Name,
		Container:     blob.Container,
		Reader:        resp.Body,
		Offset:        offset,
		ContentLength: blob.ContentLength,
	}, nil
}<|MERGE_RESOLUTION|>--- conflicted
+++ resolved
@@ -31,13 +31,8 @@
 		Range: azblob.HTTPRange{Offset: offset},
 	}
 
-<<<<<<< HEAD
-	content := make([]byte, int(blob.ContentLength))
+	resp, err := c.azBlobClient.DownloadStream(ctx, blob.Container, blob.Name, options)
 
-	_, err := c.azBlobClient.DownloadBuffer(ctx, blob.Container, blob.Name, content, options)
-=======
-	resp, err := c.azBlobClient.DownloadStream(ctx, blob.Container, *blob.Item.Name, options)
->>>>>>> 1f891dcb
 	if err != nil {
 		return BlobSegment{}, fmt.Errorf("failed to download blob: %w", err)
 	}
