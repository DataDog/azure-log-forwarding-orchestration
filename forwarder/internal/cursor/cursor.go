--- conflicted
+++ resolved
@@ -48,7 +48,6 @@
 	c.data[blobKey(containerName, blobName)] = offset
 }
 
-<<<<<<< HEAD
 // DeleteCursor unsets the cursor for the given key.
 func (c *Cursors) DeleteCursor(containerName string, blobName string) {
 	c.mu.Lock()
@@ -56,12 +55,8 @@
 	delete(c.data, blobKey(containerName, blobName))
 }
 
-// Bytes returns the a []byte representation of the cursors.
-func (c *Cursors) Bytes() ([]byte, error) {
-=======
 // JSONBytes returns the a []byte representation of the cursors.
 func (c *Cursors) JSONBytes() ([]byte, error) {
->>>>>>> 62bf2a6d
 	c.mu.RLock()
 	defer c.mu.RUnlock()
 	return json.Marshal(c.data)
