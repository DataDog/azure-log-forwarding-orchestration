package main

import (
	"context"
	"errors"
	"fmt"
	"os"
	"time"

	"github.com/Azure/azure-sdk-for-go/sdk/storage/azblob"
	"github.com/DataDog/azure-log-forwarding-orchestration/forwarder/internal/storage"
	log "github.com/sirupsen/logrus"
	"golang.org/x/sync/errgroup"
<<<<<<< HEAD
	"gopkg.in/DataDog/dd-trace-go.v1/ddtrace"
	"gopkg.in/DataDog/dd-trace-go.v1/ddtrace/tracer"
	"gopkg.in/DataDog/dd-trace-go.v1/profiler"
)

func Run(spanContext ddtrace.SpanContext, client *storage.Client, logger *log.Entry) error {
	runSpan := tracer.StartSpan("forwarder.Run", tracer.ChildOf(spanContext))
	ctx, cancel := context.WithCancel(context.Background())
	defer cancel()
	eg, ctx := errgroup.WithContext(ctx)
=======
	"google.golang.org/api/iterator"
	"io"
	"log"
	"os"
	"time"
)

func Run(client storage.Client, output io.Writer) error {
	eg, ctx := errgroup.WithContext(context.Background())
>>>>>>> 5258be12

	containerNameCh := make(chan string, 1000)

	eg.Go(func() error {
<<<<<<< HEAD

		err := client.GetContainersMatchingPrefix(ctx, runSpan.Context(), storage.LogContainerPrefix, containerListChan)
		if err != nil {
			return fmt.Errorf("error getting contains with prefix %s: %v", storage.LogContainerPrefix, err)
		}
		return nil
	})
	eg.Go(func() error {
		select {
		case result := <-containerListChan:
			for _, container := range result {
				logger.Info(fmt.Sprintf("Container: %s", *container))
=======
		for container := range containerNameCh {
			output.Write([]byte(fmt.Sprintf("Container: %s\n", container)))
		}
		return nil
	})

	// Get containers with logs from storage account
	iter := client.GetContainersMatchingPrefix(storage.LogContainerPrefix)

	var err error

	for {
		containerList, err := iter.Next(ctx)

		if errors.Is(err, iterator.Done) {
			err = nil
			break
		}

		if err != nil {
			break
		}

		if containerList != nil {
			for _, container := range containerList {
				if container == nil {
					continue
				}
				containerNameCh <- *container.Name
>>>>>>> 5258be12
			}
		}
	}
	close(containerNameCh)

<<<<<<< HEAD
	err := eg.Wait()
	runSpan.Finish(tracer.WithError(err))
=======
	err = errors.Join(err, eg.Wait())
>>>>>>> 5258be12
	if err != nil {
		return fmt.Errorf("run: %v", err)
	}

	return nil
}

func main() {
	tracer.Start()
	defer tracer.Stop()

	// Start a root span.
	span := tracer.StartSpan("forwarder.main")
	defer span.Finish()

	start := time.Now()
	// use JSONFormatter
	log.SetFormatter(&log.JSONFormatter{})
	logger := log.WithFields(log.Fields{"service": "forwarder"})

	err := profiler.Start(
		profiler.WithProfileTypes(
			profiler.CPUProfile,
			profiler.HeapProfile,
			profiler.BlockProfile,
			profiler.MutexProfile,
			profiler.GoroutineProfile,
		),
		profiler.WithAPIKey(""),
	)
	if err != nil {
		logger.Fatal(err)
	}
	defer profiler.Stop()

	logger.Info(fmt.Sprintf("Start time: %v", start.String()))
	storageAccountConnectionString := os.Getenv("AzureWebJobsStorage")
	azBlobClient, err := azblob.NewClientFromConnectionString(storageAccountConnectionString, nil)
	if err != nil {
<<<<<<< HEAD
		logger.Fatalf("error creating client: %v", err)
		return
	}

	err = Run(span.Context(), client, logger)
=======
		log.Fatalf("%v", err)
	}

	client := storage.NewClient(azBlobClient)

	err = Run(client, log.Writer())
>>>>>>> 5258be12

	logger.Info(fmt.Sprintf("Run time: %v", time.Since(start).String()))
	logger.Info(fmt.Sprintf("Final time: %v", (time.Now()).String()))
	if err != nil {
<<<<<<< HEAD
		logger.Fatalf("error while running: %v", err)
		return
=======
		log.Fatalf("Could not generate new storage client: %v", err)
>>>>>>> 5258be12
	}
}<|MERGE_RESOLUTION|>--- conflicted
+++ resolved
@@ -9,9 +9,10 @@
 
 	"github.com/Azure/azure-sdk-for-go/sdk/storage/azblob"
 	"github.com/DataDog/azure-log-forwarding-orchestration/forwarder/internal/storage"
+	"golang.org/x/sync/errgroup"
+	"google.golang.org/api/iterator"
+
 	log "github.com/sirupsen/logrus"
-	"golang.org/x/sync/errgroup"
-<<<<<<< HEAD
 	"gopkg.in/DataDog/dd-trace-go.v1/ddtrace"
 	"gopkg.in/DataDog/dd-trace-go.v1/ddtrace/tracer"
 	"gopkg.in/DataDog/dd-trace-go.v1/profiler"
@@ -19,46 +20,18 @@
 
 func Run(spanContext ddtrace.SpanContext, client *storage.Client, logger *log.Entry) error {
 	runSpan := tracer.StartSpan("forwarder.Run", tracer.ChildOf(spanContext))
-	ctx, cancel := context.WithCancel(context.Background())
-	defer cancel()
-	eg, ctx := errgroup.WithContext(ctx)
-=======
-	"google.golang.org/api/iterator"
-	"io"
-	"log"
-	"os"
-	"time"
-)
-
-func Run(client storage.Client, output io.Writer) error {
 	eg, ctx := errgroup.WithContext(context.Background())
->>>>>>> 5258be12
 
 	containerNameCh := make(chan string, 1000)
 
 	eg.Go(func() error {
-<<<<<<< HEAD
-
-		err := client.GetContainersMatchingPrefix(ctx, runSpan.Context(), storage.LogContainerPrefix, containerListChan)
-		if err != nil {
-			return fmt.Errorf("error getting contains with prefix %s: %v", storage.LogContainerPrefix, err)
-		}
-		return nil
-	})
-	eg.Go(func() error {
-		select {
-		case result := <-containerListChan:
-			for _, container := range result {
-				logger.Info(fmt.Sprintf("Container: %s", *container))
-=======
 		for container := range containerNameCh {
 			output.Write([]byte(fmt.Sprintf("Container: %s\n", container)))
 		}
 		return nil
 	})
 
-	// Get containers with logs from storage account
-	iter := client.GetContainersMatchingPrefix(storage.LogContainerPrefix)
+	iter := client.GetContainersMatchingPrefix(storage.LogContainerPrefix, runSpan.Context())
 
 	var err error
 
@@ -80,18 +53,13 @@
 					continue
 				}
 				containerNameCh <- *container.Name
->>>>>>> 5258be12
 			}
 		}
 	}
 	close(containerNameCh)
 
-<<<<<<< HEAD
-	err := eg.Wait()
+	err = errors.Join(err, eg.Wait())
 	runSpan.Finish(tracer.WithError(err))
-=======
-	err = errors.Join(err, eg.Wait())
->>>>>>> 5258be12
 	if err != nil {
 		return fmt.Errorf("run: %v", err)
 	}
@@ -131,29 +99,17 @@
 	storageAccountConnectionString := os.Getenv("AzureWebJobsStorage")
 	azBlobClient, err := azblob.NewClientFromConnectionString(storageAccountConnectionString, nil)
 	if err != nil {
-<<<<<<< HEAD
-		logger.Fatalf("error creating client: %v", err)
+		logger.Fatalf("error creating azure client: %v", err)
 		return
-	}
-
-	err = Run(span.Context(), client, logger)
-=======
-		log.Fatalf("%v", err)
 	}
 
 	client := storage.NewClient(azBlobClient)
 
-	err = Run(client, log.Writer())
->>>>>>> 5258be12
+	err = Run(span.Context(), client, logger)
 
 	logger.Info(fmt.Sprintf("Run time: %v", time.Since(start).String()))
 	logger.Info(fmt.Sprintf("Final time: %v", (time.Now()).String()))
 	if err != nil {
-<<<<<<< HEAD
 		logger.Fatalf("error while running: %v", err)
-		return
-=======
-		log.Fatalf("Could not generate new storage client: %v", err)
->>>>>>> 5258be12
 	}
 }