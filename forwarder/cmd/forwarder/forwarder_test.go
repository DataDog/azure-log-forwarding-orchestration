--- conflicted
+++ resolved
@@ -320,11 +320,7 @@
 		})
 		eg.Go(func() error {
 			defer close(logsCh)
-<<<<<<< HEAD
-			_, _, err := parseLogs(reader, "insights-logs-functionapplogs", nullPiiScrubber(), logsCh)
-=======
-			_, _, err := parseLogs(reader, "insights-logs-functionapplogs", resourceId, logsCh)
->>>>>>> 62a28245
+			_, _, err := parseLogs(reader, "insights-logs-functionapplogs", resourceId, nullPiiScrubber(), logsCh)
 			return err
 		})
 		err := eg.Wait()
@@ -372,11 +368,7 @@
 		})
 		eg.Go(func() error {
 			defer close(logsCh)
-<<<<<<< HEAD
-			_, _, err := parseLogs(reader, containerName, nullPiiScrubber(), logsCh)
-=======
-			_, _, err := parseLogs(reader, containerName, resourceId, logsCh)
->>>>>>> 62a28245
+			_, _, err := parseLogs(reader, containerName, resourceId, nullPiiScrubber(), logsCh)
 			return err
 		})
 
@@ -415,11 +407,7 @@
 		})
 		eg.Go(func() error {
 			defer close(logsCh)
-<<<<<<< HEAD
-			_, _, err := parseLogs(reader, containerName, nullPiiScrubber(), logsCh)
-=======
-			_, _, err := parseLogs(reader, containerName, resourceId, logsCh)
->>>>>>> 62a28245
+			_, _, err := parseLogs(reader, containerName, resourceId, nullPiiScrubber(), logsCh)
 			return err
 		})
 
@@ -458,11 +446,7 @@
 		})
 		eg.Go(func() error {
 			defer close(logsChannel)
-<<<<<<< HEAD
-			_, _, err := parseLogs(reader, "insights-logs-functionapplogs", nullPiiScrubber(), logsChannel)
-=======
-			_, _, err := parseLogs(reader, "insights-logs-functionapplogs", resourceId, logsChannel)
->>>>>>> 62a28245
+			_, _, err := parseLogs(reader, "insights-logs-functionapplogs", resourceId, nullPiiScrubber(), logsChannel)
 			return err
 		})
 		err := eg.Wait()
