package main

import (
	// stdlib
	"bytes"
	"compress/gzip"
	"context"
<<<<<<< HEAD
	_ "embed"
=======
	"encoding/json"
	"errors"
>>>>>>> 20cd0887
	"fmt"
	"io"
	"net/http"
	"os"
	"strings"
	"testing"
	"time"

	// 3p
	"github.com/Azure/azure-sdk-for-go/sdk/azcore/runtime"
	"github.com/Azure/azure-sdk-for-go/sdk/storage/azblob"
	"github.com/Azure/azure-sdk-for-go/sdk/storage/azblob/blob"
	"github.com/Azure/azure-sdk-for-go/sdk/storage/azblob/container"
	"github.com/Azure/azure-sdk-for-go/sdk/storage/azblob/service"
	log "github.com/sirupsen/logrus"
	"github.com/stretchr/testify/assert"
	"github.com/stretchr/testify/require"
	"go.uber.org/mock/gomock"
	"golang.org/x/sync/errgroup"

	// datadog
	"github.com/DataDog/datadog-api-client-go/v2/api/datadog"
	"github.com/DataDog/datadog-api-client-go/v2/api/datadogV2"

	// project
	"github.com/DataDog/azure-log-forwarding-orchestration/forwarder/internal/collections"
	"github.com/DataDog/azure-log-forwarding-orchestration/forwarder/internal/cursor"
	"github.com/DataDog/azure-log-forwarding-orchestration/forwarder/internal/deadletterqueue"
	"github.com/DataDog/azure-log-forwarding-orchestration/forwarder/internal/logs"
	logmocks "github.com/DataDog/azure-log-forwarding-orchestration/forwarder/internal/logs/mocks"
	"github.com/DataDog/azure-log-forwarding-orchestration/forwarder/internal/metrics"
	"github.com/DataDog/azure-log-forwarding-orchestration/forwarder/internal/storage"
	storagemocks "github.com/DataDog/azure-log-forwarding-orchestration/forwarder/internal/storage/mocks"
)

const (
	resourceId string = "/SUBSCRIPTIONS/0B62A232-B8DB-4380-9DA6-640F7272ED6D/RESOURCEGROUPS/FORWARDER-INTEGRATION-TESTING/PROVIDERS/MICROSOFT.WEB/SITES/FORWARDERINTEGRATIONTESTING"
	versionTag string = "test-version"
)

func azureTimestamp(t time.Time) string {
	return t.UTC().Format("2006-01-02T15:04:05Z")
}

func getLogWithContent(content string, delay time.Duration) []byte {
	timestamp := time.Now().Add(-delay)
	return []byte("{ \"time\": \"" + azureTimestamp(timestamp) + "\", \"resourceId\": \"/SUBSCRIPTIONS/0B62A232-B8DB-4380-9DA6-640F7272ED6D/RESOURCEGROUPS/FORWARDER-INTEGRATION-TESTING/PROVIDERS/MICROSOFT.WEB/SITES/FORWARDERINTEGRATIONTESTING\", \"category\": \"FunctionAppLogs\", \"operationName\": \"Microsoft.Web/sites/functions/log\", \"level\": \"Informational\", \"location\": \"East US\", \"properties\": {'appName':'','roleInstance':'BD28A314-638598491096328853','message':'" + content + "','category':'Microsoft.Azure.WebJobs.Hosting.OptionsLoggingService','hostVersion':'4.34.2.2','hostInstanceId':'2800f488-b537-439f-9f79-88293ea88f48','level':'Information','levelId':2,'processId':60}}")
}

func nullLogger() *log.Logger {
	l := log.New()
	l.SetOutput(io.Discard)
	return l
}

// CustomRoundTripper implements the http.RoundTripper interface
type CustomRoundTripper struct {
	transport   http.RoundTripper
	getResponse func(req *http.Request) (*http.Response, error)
}

// RoundTrip implements the RoundTrip method required by the http.RoundTripper interface
func (c *CustomRoundTripper) RoundTrip(req *http.Request) (*http.Response, error) {
	return c.getResponse(req)
}

func newMockPiiScrubber(ctrl *gomock.Controller) *logmocks.MockScrubber {
	mockScrubber := logmocks.NewMockScrubber(ctrl)
	mockScrubber.EXPECT().Scrub(gomock.Any()).AnyTimes().DoAndReturn(func(logBytes *[]byte) *[]byte {
		return logBytes
	})

	return mockScrubber
}

func newContainerItem(name string) *service.ContainerItem {
	return &service.ContainerItem{
		Name: &name,
	}
}

func getListContainersResponse(containers []*service.ContainerItem) azblob.ListContainersResponse {
	return azblob.ListContainersResponse{
		ListContainersSegmentResponse: service.ListContainersSegmentResponse{
			ContainerItems: containers,
		},
	}
}

func getBlobName(name string) string {
	return "resourceId=/SUBSCRIPTIONS/0B62A232-B8DB-4380-9DA6-640F7272ED6D/RESOURCEGROUPS/FORWARDER-INTEGRATION-TESTING/PROVIDERS/MICROSOFT.WEB/SITES/" + name + "/y=2024/m=10/d=28/h=16/m=00/PT1H.json"
}

func newBlob(blobName, containerName string) storage.Blob {
	return storage.Blob{
		Name:      getBlobName(blobName),
		Container: storage.Container{Name: containerName},
	}
}

func newBlobItem(name string, contentLength int64, blobTime time.Time) *container.BlobItem {
	blobName := getBlobName(name)
	return &container.BlobItem{
		Name: &blobName,
		Properties: &container.BlobProperties{
			ContentLength: &contentLength,
			CreationTime:  &blobTime,
		},
	}
}

func getListBlobsFlatResponse(containers []*container.BlobItem) azblob.ListBlobsFlatResponse {
	if len(containers) == 0 {
		return azblob.ListBlobsFlatResponse{}
	}
	return azblob.ListBlobsFlatResponse{
		ListBlobsFlatSegmentResponse: container.ListBlobsFlatSegmentResponse{
			Segment: &container.BlobFlatListSegment{
				BlobItems: containers,
			},
		},
	}
}

func mockedRun(t *testing.T, containers []*service.ContainerItem, blobs []*container.BlobItem, getDownloadResp func(*azblob.DownloadStreamOptions) azblob.DownloadStreamResponse, cursorResp azblob.DownloadStreamResponse, deadletterqueueResp azblob.DownloadStreamResponse, uploadFunc func(context.Context, string, string, []byte, *azblob.UploadBufferOptions) (azblob.UploadBufferResponse, error), getDatadogLogResp func(req *http.Request) (*http.Response, error)) ([]datadogV2.HTTPLogItem, error) {
	ctrl := gomock.NewController(t)
	mockClient := storagemocks.NewMockAzureBlobClient(ctrl)

	containerHandler := collections.NewPagingHandler[[]*service.ContainerItem, azblob.ListContainersResponse]([][]*service.ContainerItem{containers}, nil, getListContainersResponse)
	containerPager := runtime.NewPager[azblob.ListContainersResponse](containerHandler)
	mockClient.EXPECT().NewListContainersPager(gomock.Any()).Return(containerPager)

	blobHandler := collections.NewPagingHandler[[]*container.BlobItem, azblob.ListBlobsFlatResponse]([][]*container.BlobItem{blobs}, nil, getListBlobsFlatResponse)
	blobPager := runtime.NewPager[azblob.ListBlobsFlatResponse](blobHandler)
	mockClient.EXPECT().NewListBlobsFlatPager(gomock.Any(), gomock.Any()).Return(blobPager).Times(len(containers))

	mockClient.EXPECT().DownloadStream(gomock.Any(), gomock.Any(), gomock.Any(), gomock.Any()).AnyTimes().DoAndReturn(func(ctx context.Context, containerName string, blobName string, o *azblob.DownloadStreamOptions) (azblob.DownloadStreamResponse, error) {
		if blobName == cursor.BlobName {
			return cursorResp, nil
		}
		if blobName == deadletterqueue.BlobName {
			return deadletterqueueResp, nil
		}
		if strings.Contains(blobName, "metrics_") {
			resp := azblob.DownloadStreamResponse{}
			resp.Body = io.NopCloser(strings.NewReader(""))
			return resp, nil
		}
		return getDownloadResp(o), nil
	})

	mockClient.EXPECT().UploadBuffer(gomock.Any(), storage.ForwarderContainer, gomock.Any(), gomock.Any(), gomock.Any()).DoAndReturn(uploadFunc).AnyTimes()

	var resp azblob.CreateContainerResponse
	mockClient.EXPECT().CreateContainer(gomock.Any(), storage.ForwarderContainer, gomock.Any()).Return(resp, nil).AnyTimes()

	var submittedLogs []datadogV2.HTTPLogItem
	mockDDClient := logmocks.NewMockDatadogLogsSubmitter(ctrl)
	mockDDClient.EXPECT().SubmitLog(gomock.Any(), gomock.Any(), gomock.Any()).MaxTimes(2).DoAndReturn(func(ctx context.Context, body []datadogV2.HTTPLogItem, o ...datadogV2.SubmitLogOptionalParameters) (interface{}, *http.Response, error) {
		submittedLogs = append(submittedLogs, body...)
		return nil, nil, nil
	})

	mockPiiScrubber := newMockPiiScrubber(ctrl)

	ctx := context.Background()

	// Use the CustomRoundTripper with a standard http.Transport
	customRoundTripper := &CustomRoundTripper{
		transport: &http.Transport{},
		getResponse: func(req *http.Request) (*http.Response, error) {
			if req == nil {
				return nil, errors.New("request is nil")
			}
			body, err := io.ReadAll(req.Body)
			if err != nil {
				return nil, err
			}

			// body is gzipped, so we need to decompress it
			data := bytes.NewReader(body)
			r, err := gzip.NewReader(data)
			if err != nil {
				return nil, err
			}

			// read the decompressed body
			bodyBytes, err := io.ReadAll(r)
			if err != nil {
				return nil, err
			}

			var currLogs []datadogV2.HTTPLogItem
			err = json.Unmarshal(bodyBytes, &currLogs)
			if err != nil {
				return nil, err
			}
			submittedLogs = append(submittedLogs, currLogs...)
			return getDatadogLogResp(req)
		},
	}

	datadogConfig := datadog.NewConfiguration()
	datadogConfig.HTTPClient = &http.Client{
		Transport: customRoundTripper,
	}

	err := run(ctx, nullLogger(), 1, datadogConfig, mockClient, mockPiiScrubber, time.Now, versionTag)
	return submittedLogs, err
}

func TestRun(t *testing.T) {
	t.Parallel()

	t.Run("execute the basic functionality", func(t *testing.T) {
		t.Parallel()
		// GIVEN
		testString := "test"
		validLog := getLogWithContent(testString, 5*time.Minute)
		expectedBytesForLog := len(validLog) + 1 // +1 for newline

		containerName := "insights-logs-functionapplogs"

		containerPage := []*service.ContainerItem{
			newContainerItem(containerName),
		}
		expiredBlob := newBlobItem("expired", int64(expectedBytesForLog), time.Now().Add(storage.LookBackPeriod*2))
		blobPage := []*container.BlobItem{
			newBlobItem("testA", int64(expectedBytesForLog), time.Now()),
			newBlobItem("testB", int64(expectedBytesForLog), time.Now()),
			expiredBlob,
		}

		getDownloadResp := func(o *azblob.DownloadStreamOptions) azblob.DownloadStreamResponse {
			resp := azblob.DownloadStreamResponse{}
			resp.Body = io.NopCloser(strings.NewReader(string(validLog)))
			return resp
		}

		cursorsWithExpiredBlob := cursor.New(nil)
		cursorsWithExpiredBlob.Set(containerName, *expiredBlob.Name, 300)
		cursorBytes, err := cursorsWithExpiredBlob.JSONBytes()
		require.NoError(t, err)

		cursorResp := azblob.DownloadStreamResponse{}
		cursorResp.Body = io.NopCloser(strings.NewReader(string(cursorBytes)))

		deadLetterQueue := deadletterqueue.DeadLetterQueue{}
		deadLetterQueueBytes, err := deadLetterQueue.JSONBytes()
		require.NoError(t, err)

		deadLetterQueueResp := azblob.DownloadStreamResponse{}
		deadLetterQueueResp.Body = io.NopCloser(strings.NewReader(string(deadLetterQueueBytes)))

		var uploadedMetrics []byte
		var finalCursors *cursor.Cursors
		uploadFunc := func(ctx context.Context, containerName string, blobName string, content []byte, o *azblob.UploadBufferOptions) (azblob.UploadBufferResponse, error) {
			if strings.Contains(blobName, "metrics_") {
				uploadedMetrics = append(uploadedMetrics, content...)
			}
			if strings.Contains(blobName, "cursors") {
				finalCursors = cursor.FromBytes(content, log.NewEntry(nullLogger()))
				require.NoError(t, err)
			}
			return azblob.UploadBufferResponse{}, nil
		}
		var latestHeaders http.Header
		logResp := func(req *http.Request) (*http.Response, error) {
			if req == nil {
				return nil, errors.New("request is nil")
			}
			latestHeaders = req.Header
			return &http.Response{
				StatusCode: http.StatusOK,
				Body:       io.NopCloser(strings.NewReader("")),
			}, nil
		}

		// WHEN
		submittedLogs, err := mockedRun(t, containerPage, blobPage, getDownloadResp, cursorResp, deadLetterQueueResp, uploadFunc, logResp)

		// THEN
		assert.NoError(t, err)

		finalMetrics, err := metrics.FromBytes(uploadedMetrics)
		assert.NoError(t, err)
		totalLoad := 0
		totalBytes := 0
		for _, metric := range finalMetrics {
			assert.Equal(t, versionTag, metric.Version)
			for _, value := range metric.ResourceLogVolumes {
				totalLoad += int(value)
			}
			for _, value := range metric.ResourceLogBytes {
				totalBytes += int(value)
			}
		}
		assert.Equal(t, len(blobPage)-1, totalLoad)
		assert.Equal(t, (len(blobPage)-1)*(expectedBytesForLog), totalBytes)
		assert.Len(t, submittedLogs, len(blobPage)-1)

		assert.Equal(t, int64(0), finalCursors.Get(containerName, *expiredBlob.Name))
		for _, logItem := range submittedLogs {
			assert.Equal(t, logs.AzureService, *logItem.Service)
			assert.Equal(t, "azure.web", *logItem.Ddsource)
			assert.Contains(t, *logItem.Ddtags, "forwarder:lfo")
		}

		assert.Equal(t, "gzip", latestHeaders.Get("Content-Encoding"))
		assert.Equal(t, "lfo", latestHeaders.Get("dd_evp_origin"))
	})

	t.Run("continues processing on errors", func(t *testing.T) {
		t.Parallel()
		// GIVEN
		testString := "test"
		validLog := getLogWithContent(testString, 5*time.Minute)
		expectedBytesForLog := len(validLog) + 1 // +1 for newline

		containerPage := []*service.ContainerItem{
			newContainerItem("insights-logs-functionapplogs"),
		}
		blobPage := []*container.BlobItem{
			newBlobItem("testA", int64(expectedBytesForLog), time.Now()),
			newBlobItem("testB", int64(expectedBytesForLog), time.Now()),
		}

		firstBlob := true

		getDownloadResp := func(o *azblob.DownloadStreamOptions) azblob.DownloadStreamResponse {
			resp := azblob.DownloadStreamResponse{}
			if firstBlob {
				firstBlob = false
				resp.Body = io.NopCloser(strings.NewReader("{\"test\": \"invalid..."))
			} else {
				resp.Body = io.NopCloser(strings.NewReader(string(validLog)))
			}
			return resp
		}

		cursorResp := azblob.DownloadStreamResponse{}
		cursorResp.Body = io.NopCloser(strings.NewReader("{}"))

		deadLetterQueueResp := azblob.DownloadStreamResponse{}
		deadLetterQueueResp.Body = io.NopCloser(strings.NewReader("[]"))

		var uploadedMetrics []byte
		uploadFunc := func(ctx context.Context, containerName string, blobName string, content []byte, o *azblob.UploadBufferOptions) (azblob.UploadBufferResponse, error) {
			if strings.Contains(blobName, "metrics_") {
				uploadedMetrics = append(uploadedMetrics, content...)
			}
			return azblob.UploadBufferResponse{}, nil
		}
		logResp := func(req *http.Request) (*http.Response, error) {
			return &http.Response{
				StatusCode: http.StatusOK,
				Body:       io.NopCloser(strings.NewReader("")),
			}, nil
		}

		// WHEN
		submittedLogs, err := mockedRun(t, containerPage, blobPage, getDownloadResp, cursorResp, deadLetterQueueResp, uploadFunc, logResp)

		// THEN
		assert.NoError(t, err)

		finalMetrics, err := metrics.FromBytes(uploadedMetrics)
		assert.NoError(t, err)
		totalLoad := 0
		totalBytes := 0
		for _, metric := range finalMetrics {
			for _, value := range metric.ResourceLogVolumes {
				totalLoad += int(value)
			}
			for _, value := range metric.ResourceLogBytes {
				totalBytes += int(value)
			}
		}
		assert.Equal(t, len(blobPage)-1, totalLoad)
		assert.Equal(t, (len(blobPage)-1)*(expectedBytesForLog), totalBytes)
		assert.Len(t, submittedLogs, len(blobPage)-1)

		for _, logItem := range submittedLogs {
			assert.Equal(t, logs.AzureService, *logItem.Service)
			assert.Equal(t, "azure.web", *logItem.Ddsource)
			assert.Contains(t, *logItem.Ddtags, "forwarder:lfo")
		}
	})
}

func TestProcessLogs(t *testing.T) {
	t.Parallel()

	t.Run("submits logs to dd", func(t *testing.T) {
		t.Parallel()
		// GIVEN
		validLog := "{ \"time\": \"" + azureTimestamp(time.Now().Add(-5*time.Minute)) + "\", \"resourceId\": \"" + resourceId + "\", \"category\": \"FunctionAppLogs\", \"operationName\": \"Microsoft.Web/sites/functions/log\", \"level\": \"Informational\", \"location\": \"East US\", \"properties\": {'appName':'','roleInstance':'BD28A314-638598491096328853','message':'LoggerFilterOptions\\n{\\n  \\'MinLevel\\': \\'None\\',\\n  \\'Rules\\': [\\n    {\\n      \\'ProviderName\\': null,\\n      \\'CategoryName\\': null,\\n      \\'LogLevel\\': null,\\n      \\'Filter\\': \\'<AddFilter>b__0\\'\\n    },\\n    {\\n      \\'ProviderName\\': \\'Microsoft.Azure.WebJobs.Script.WebHost.Diagnostics.SystemLoggerProvider\\',\\n      \\'CategoryName\\': null,\\n      \\'LogLevel\\': \\'None\\',\\n      \\'Filter\\': null\\n    },\\n    {\\n      \\'ProviderName\\': \\'Microsoft.Azure.WebJobs.Script.WebHost.Diagnostics.SystemLoggerProvider\\',\\n      \\'CategoryName\\': null,\\n      \\'LogLevel\\': null,\\n      \\'Filter\\': \\'<AddFilter>b__0\\'\\n    },\\n    {\\n      \\'ProviderName\\': \\'Microsoft.Azure.WebJobs.Logging.ApplicationInsights.ApplicationInsightsLoggerProvider\\',\\n      \\'CategoryName\\': null,\\n      \\'LogLevel\\': \\'Trace\\',\\n      \\'Filter\\': null\\n    }\\n  ]\\n}','category':'Microsoft.Azure.WebJobs.Hosting.OptionsLoggingService','hostVersion':'4.34.2.2','hostInstanceId':'2800f488-b537-439f-9f79-88293ea88f48','level':'Information','levelId':2,'processId':60}}\n"
		var content string
		for range 3 {
			content += validLog
		}
		reader := io.NopCloser(strings.NewReader(content))

		ctrl := gomock.NewController(t)
		var submittedLogs []datadogV2.HTTPLogItem
		mockDDClient := logmocks.NewMockDatadogLogsSubmitter(ctrl)
		mockDDClient.EXPECT().SubmitLog(gomock.Any(), gomock.Any(), gomock.Any()).MaxTimes(2).DoAndReturn(func(ctx context.Context, body []datadogV2.HTTPLogItem, o ...datadogV2.SubmitLogOptionalParameters) (interface{}, *http.Response, error) {
			submittedLogs = append(submittedLogs, body...)
			return nil, nil, nil
		})

		datadogClient := logs.NewClient(mockDDClient)
		defer datadogClient.Flush(context.Background())

		eg, egCtx := errgroup.WithContext(context.Background())

		logsCh := make(chan *logs.Log, 100)
		volumeCh := make(chan string, 100)
		bytesCh := make(chan resourceBytes, 100)

		// WHEN
		eg.Go(func() error {
			defer close(volumeCh)
			defer close(bytesCh)
			return processLogs(egCtx, datadogClient, log.NewEntry(nullLogger()), logsCh, volumeCh, bytesCh)
		})
		eg.Go(func() error {
			defer close(logsCh)
			_, _, err := parseLogs(reader, newBlob(resourceId, "insights-logs-functionapplogs"), newMockPiiScrubber(ctrl), logsCh)
			return err
		})
		err := eg.Wait()

		// THEN
		assert.NoError(t, err)
		assert.Len(t, submittedLogs, 3)
		for _, logItem := range submittedLogs {
			assert.Equal(t, logs.AzureService, *logItem.Service)
			assert.Equal(t, "azure.web", *logItem.Ddsource)
			assert.Contains(t, *logItem.Ddtags, "forwarder:lfo")
		}
	})

	t.Run("too large logs are not submitted", func(t *testing.T) {
		t.Parallel()
		// GIVEN
		oneHundredAs := "aaaaaaaaaaaaaaaaaaaaaaaaaaaaaaaaaaaaaaaaaaaaaaaaaaaaaaaaaaaaaaaaaaaaaaaaaaaaaaaaaaaaaaaaaaaaaaaaaaaaaaa"
		var content string
		for range logs.MaxLogSize / 100 {
			content += oneHundredAs
		}
		invalidLog := getLogWithContent(content, 5*time.Minute)
		reader := io.NopCloser(strings.NewReader(string(invalidLog)))

		ctrl := gomock.NewController(t)
		mockDDClient := logmocks.NewMockDatadogLogsSubmitter(ctrl)

		datadogClient := logs.NewClient(mockDDClient)
		defer datadogClient.Flush(context.Background())

		eg, egCtx := errgroup.WithContext(context.Background())

		logsCh := make(chan *logs.Log, 100)
		volumeCh := make(chan string, 100)
		bytesCh := make(chan resourceBytes, 100)

		containerName := "insights-logs-functionapplogs"

		// WHEN
		eg.Go(func() error {
			defer close(volumeCh)
			defer close(bytesCh)
			return processLogs(egCtx, datadogClient, log.NewEntry(nullLogger()), logsCh, volumeCh, bytesCh)
		})
		eg.Go(func() error {
			defer close(logsCh)
			_, _, err := parseLogs(reader, newBlob(resourceId, containerName), newMockPiiScrubber(ctrl), logsCh)
			return err
		})

		err := eg.Wait()

		// THEN
		assert.Nil(t, err)
		mockDDClient.EXPECT().SubmitLog(gomock.Any(), gomock.Any(), gomock.Any()).Times(0)
	})

	t.Run("too old logs are not submitted", func(t *testing.T) {
		t.Parallel()
		// GIVEN
		invalidLog := getLogWithContent("old man yells at cloud", 19*time.Hour)
		reader := io.NopCloser(strings.NewReader(string(invalidLog)))

		ctrl := gomock.NewController(t)
		mockDDClient := logmocks.NewMockDatadogLogsSubmitter(ctrl)

		datadogClient := logs.NewClient(mockDDClient)
		defer datadogClient.Flush(context.Background())

		eg, egCtx := errgroup.WithContext(context.Background())

		logsCh := make(chan *logs.Log, 100)
		volumeCh := make(chan string, 100)
		bytesCh := make(chan resourceBytes, 100)

		containerName := "insights-logs-functionapplogs"

		// WHEN
		eg.Go(func() error {
			defer close(volumeCh)
			defer close(bytesCh)
			return processLogs(egCtx, datadogClient, log.NewEntry(nullLogger()), logsCh, volumeCh, bytesCh)
		})
		eg.Go(func() error {
			defer close(logsCh)
			_, _, err := parseLogs(reader, newBlob(resourceId, containerName), newMockPiiScrubber(ctrl), logsCh)
			return err
		})

		err := eg.Wait()

		// THEN
		assert.Nil(t, err)
		mockDDClient.EXPECT().SubmitLog(gomock.Any(), gomock.Any(), gomock.Any()).Times(0)
	})
}

func TestParseLogs(t *testing.T) {
	t.Parallel()

	t.Run("creates a Log from raw log", func(t *testing.T) {
		t.Parallel()
		// GIVEN
		ctrl := gomock.NewController(t)
		validLog := getLogWithContent("test", 5*time.Minute)
		var content string
		for range 3 {
			content += string(validLog) + "\n"
		}
		reader := io.NopCloser(strings.NewReader(content))

		eg, _ := errgroup.WithContext(context.Background())
		var got []*logs.Log

		logsChannel := make(chan *logs.Log, 100)

		// WHEN
		eg.Go(func() error {
			for log := range logsChannel {
				got = append(got, log)
			}
			return nil
		})
		eg.Go(func() error {
			defer close(logsChannel)
			_, _, err := parseLogs(reader, newBlob(resourceId, "insights-logs-functionapplogs"), newMockPiiScrubber(ctrl), logsChannel)
			return err
		})
		err := eg.Wait()

		// THEN
		assert.NoError(t, err)
		assert.Len(t, got, 3)
	})
}

var (
	//go:embed fixtures/aks_logs.json
	aksLogData string

	//go:embed fixtures/function_app_logs.json
	functionAppLogData string
)

func TestCursors(t *testing.T) {
	t.Parallel()

	t.Run("works with aks logs", func(t *testing.T) {
		t.Parallel()
		// GIVEN
		containerName := "insights-logs-kube-audit"
		blobName := "aks_logs.json"

		containerPage := []*service.ContainerItem{
			newContainerItem(containerName),
		}

		n := 5 // Number of times to execute

		var currentLogData []byte
		now := time.Now()

		lastCursor := cursor.New(nil)

		for i := 0; i < n; i++ {
			// REPEATED GIVEN
			currentLogData = append(currentLogData, aksLogData...)
			currentLength := int64(len(currentLogData))

			blobItem := &container.BlobItem{
				Name: &blobName,
				Properties: &container.BlobProperties{
					ContentLength: &currentLength,
					CreationTime:  &now,
				},
			}

			cursorResp := azblob.DownloadStreamResponse{}
			cursorResp.Body = io.NopCloser(strings.NewReader("{}"))

			deadLetterQeueResp := azblob.DownloadStreamResponse{}
			deadLetterQeueResp.Body = io.NopCloser(strings.NewReader("[]"))

			uploadFunc := func(ctx context.Context, containerName string, blobName string, content []byte, o *azblob.UploadBufferOptions) (azblob.UploadBufferResponse, error) {
				if blobName == cursor.BlobName {
					lastCursor = cursor.FromBytes(content, log.NewEntry(nullLogger()))
				}
				return azblob.UploadBufferResponse{}, nil
			}

			getDownloadResp := func(o *azblob.DownloadStreamOptions) azblob.DownloadStreamResponse {
				resp := azblob.DownloadStreamResponse{}
				resp.Body = io.NopCloser(strings.NewReader(string(currentLogData[o.Range.Offset:])))
				return resp
			}

			logResp := func(req *http.Request) (*http.Response, error) {
				return &http.Response{
					StatusCode: http.StatusOK,
					Body:       io.NopCloser(strings.NewReader("")),
				}, nil
			}

			// WHEN
			submittedLogs, err := mockedRun(t, containerPage, []*container.BlobItem{blobItem}, getDownloadResp, cursorResp, deadLetterQeueResp, uploadFunc, logResp)

			// THEN
			assert.NoError(t, err)

			assert.Equal(t, int64(len(currentLogData)), lastCursor.Get(containerName, blobName))

			for _, logItem := range submittedLogs {
				assert.Equal(t, logs.AzureService, *logItem.Service)
				assert.Equal(t, "azure.web.sites", *logItem.Ddsource)
				assert.Contains(t, *logItem.Ddtags, "forwarder:lfo")
			}
		}
	})

	t.Run("works with function app logs", func(t *testing.T) {
		t.Parallel()
		// GIVEN
		containerName := "insights-logs-functionapplogs"
		blobName := "function_app_logs.json"

		containerPage := []*service.ContainerItem{
			newContainerItem(containerName),
		}

		n := 5 // Number of times to execute

		var currentLogData []byte
		now := time.Now()

		lastCursor := cursor.New(nil)

		for i := 0; i < n; i++ {
			// REPEATED GIVEN
			currentLogData = append(currentLogData, functionAppLogData...)
			currentLength := int64(len(currentLogData))

			blobItem := &container.BlobItem{
				Name: &blobName,
				Properties: &container.BlobProperties{
					ContentLength: &currentLength,
					CreationTime:  &now,
				},
			}

			cursorResp := azblob.DownloadStreamResponse{}
			cursorResp.Body = io.NopCloser(strings.NewReader("{}"))

			deadLetterQueueResp := azblob.DownloadStreamResponse{}
			deadLetterQueueResp.Body = io.NopCloser(strings.NewReader("[]"))

			uploadFunc := func(ctx context.Context, containerName string, blobName string, content []byte, o *azblob.UploadBufferOptions) (azblob.UploadBufferResponse, error) {
				if blobName == cursor.BlobName {
					lastCursor = cursor.FromBytes(content, log.NewEntry(nullLogger()))
				}
				return azblob.UploadBufferResponse{}, nil
			}

			getDownloadResp := func(o *azblob.DownloadStreamOptions) azblob.DownloadStreamResponse {
				resp := azblob.DownloadStreamResponse{}
				resp.Body = io.NopCloser(strings.NewReader(string(currentLogData[o.Range.Offset:])))
				return resp
			}
			logResp := func(req *http.Request) (*http.Response, error) {
				return &http.Response{
					StatusCode: http.StatusOK,
					Body:       io.NopCloser(strings.NewReader("")),
				}, nil
			}

			// WHEN
			submittedLogs, err := mockedRun(t, containerPage, []*container.BlobItem{blobItem}, getDownloadResp, cursorResp, deadLetterQueueResp, uploadFunc, logResp)

			// THEN
			assert.NoError(t, err)

			assert.Equal(t, int64(len(currentLogData)), lastCursor.Get(containerName, blobName))

			for _, logItem := range submittedLogs {
				assert.Equal(t, logs.AzureService, *logItem.Service)
				assert.Equal(t, "azure.web.sites", *logItem.Ddsource)
				assert.Contains(t, *logItem.Ddtags, "forwarder:lfo")
			}
		}
	})
}

type FaultyRoundTripper struct {
}

func (f *FaultyRoundTripper) RoundTrip(req *http.Request) (*http.Response, error) {
	return nil, fmt.Errorf("faulty")
}

func TestProcessDLQ(t *testing.T) {
	t.Parallel()

	t.Run("processes the dead letter queue", func(t *testing.T) {
		t.Parallel()
		// GIVEN
		ctrl := gomock.NewController(t)
		dlq, err := deadletterqueue.FromBytes(nil, []byte("[]"))
		require.NoError(t, err)
		currentTime := time.Now().UTC()
		formattedTime := currentTime.Format(time.RFC3339)
		logItem := datadogV2.HTTPLogItem{
			Message:              fmt.Sprintf("{\"time\":\"%s\"}", formattedTime),
			AdditionalProperties: map[string]string{"time": formattedTime},
		}
		queue := []datadogV2.HTTPLogItem{logItem}
		dlq.Add(queue)
		data, err := dlq.JSONBytes()
		require.NoError(t, err)
		reader := io.NopCloser(bytes.NewReader(data))
		response := azblob.DownloadStreamResponse{
			DownloadResponse: blob.DownloadResponse{
				Body: reader,
			},
		}
		mockClient := storagemocks.NewMockAzureBlobClient(ctrl)
		mockClient.EXPECT().DownloadStream(gomock.Any(), storage.ForwarderContainer, deadletterqueue.BlobName, nil).Return(response, nil)
		createContainerResponse := azblob.CreateContainerResponse{}
		mockClient.EXPECT().CreateContainer(gomock.Any(), storage.ForwarderContainer, nil).AnyTimes().Return(createContainerResponse, nil)

		// Add expectation for UploadBuffer call
		uploadResponse := azblob.UploadBufferResponse{}
		mockClient.EXPECT().UploadBuffer(gomock.Any(), storage.ForwarderContainer, deadletterqueue.BlobName, gomock.Any(), gomock.Any()).Return(uploadResponse, nil)

		storageClient := storage.NewClient(mockClient)

		datadogClient := logmocks.NewMockDatadogLogsSubmitter(ctrl)
		datadogClient.EXPECT().SubmitLog(gomock.Any(), gomock.Any(), gomock.Any()).Return(nil, nil, nil)
		logsClient := logs.NewClient(datadogClient)

		processedDatadogClient := logmocks.NewMockDatadogLogsSubmitter(ctrl)
		processedLogsClient := logs.NewClient(processedDatadogClient)
		processedClients := []*logs.Client{processedLogsClient}

		ctx := context.Background()

		// WHEN
		err = processDeadLetterQueue(ctx, log.NewEntry(nullLogger()), storageClient, logsClient, processedClients)

		// THEN
		assert.NoError(t, err)
	})
}

// TestRunMain exists for performance testing purposes.
func TestRunMain(t *testing.T) {
	t.Parallel()

	t.Run("fetchAndProcessLogs main", func(t *testing.T) {
		t.Parallel()
		if os.Getenv("CI") != "" {
			t.Skip("Skipping testing in CI environment")
		}
		main()
	})
}<|MERGE_RESOLUTION|>--- conflicted
+++ resolved
@@ -5,12 +5,9 @@
 	"bytes"
 	"compress/gzip"
 	"context"
-<<<<<<< HEAD
 	_ "embed"
-=======
 	"encoding/json"
 	"errors"
->>>>>>> 20cd0887
 	"fmt"
 	"io"
 	"net/http"
