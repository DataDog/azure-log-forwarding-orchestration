package main

import (
	"bytes"
	"context"
	"fmt"
	"testing"
	"time"

<<<<<<< HEAD
	"github.com/DataDog/azure-log-forwarding-orchestration/forwarder/internal/datadog/mocks"
	"go.uber.org/mock/gomock"

	"github.com/Azure/azure-sdk-for-go/sdk/storage/azblob"
	dd "github.com/DataDog/azure-log-forwarding-orchestration/forwarder/internal/datadog"
	"github.com/DataDog/azure-log-forwarding-orchestration/forwarder/internal/storage"
	"github.com/DataDog/datadog-api-client-go/v2/api/datadog"
=======
	"github.com/Azure/azure-sdk-for-go/sdk/azcore/runtime"
	"github.com/Azure/azure-sdk-for-go/sdk/storage/azblob"
	"github.com/Azure/azure-sdk-for-go/sdk/storage/azblob/container"
	"github.com/Azure/azure-sdk-for-go/sdk/storage/azblob/service"
	"github.com/Azure/go-autorest/autorest/to"
>>>>>>> 357a58e2
	log "github.com/sirupsen/logrus"

	"github.com/DataDog/azure-log-forwarding-orchestration/forwarder/internal/storage"
	"github.com/DataDog/azure-log-forwarding-orchestration/forwarder/internal/storage/mocks"
	"github.com/stretchr/testify/assert"
<<<<<<< HEAD
	testcontainers "github.com/testcontainers/testcontainers-go"
	"github.com/testcontainers/testcontainers-go/wait"
=======
	"go.uber.org/mock/gomock"
>>>>>>> 357a58e2
)

var validLog = []byte("{ \"time\": \"2024-08-21T15:12:24Z\", \"resourceId\": \"/SUBSCRIPTIONS/0B62A232-B8DB-4380-9DA6-640F7272ED6D/RESOURCEGROUPS/FORWARDER-INTEGRATION-TESTING/PROVIDERS/MICROSOFT.WEB/SITES/FORWARDERINTEGRATIONTESTING\", \"category\": \"FunctionAppLogs\", \"operationName\": \"Microsoft.Web/sites/functions/log\", \"level\": \"Informational\", \"location\": \"East US\", \"properties\": {'appName':'','roleInstance':'BD28A314-638598491096328853','message':'LoggerFilterOptions\\n{\\n  \\'MinLevel\\': \\'None\\',\\n  \\'Rules\\': [\\n    {\\n      \\'ProviderName\\': null,\\n      \\'CategoryName\\': null,\\n      \\'LogLevel\\': null,\\n      \\'Filter\\': \\'<AddFilter>b__0\\'\\n    },\\n    {\\n      \\'ProviderName\\': \\'Microsoft.Azure.WebJobs.Script.WebHost.Diagnostics.SystemLoggerProvider\\',\\n      \\'CategoryName\\': null,\\n      \\'LogLevel\\': \\'None\\',\\n      \\'Filter\\': null\\n    },\\n    {\\n      \\'ProviderName\\': \\'Microsoft.Azure.WebJobs.Script.WebHost.Diagnostics.SystemLoggerProvider\\',\\n      \\'CategoryName\\': null,\\n      \\'LogLevel\\': null,\\n      \\'Filter\\': \\'<AddFilter>b__0\\'\\n    },\\n    {\\n      \\'ProviderName\\': \\'Microsoft.Azure.WebJobs.Logging.ApplicationInsights.ApplicationInsightsLoggerProvider\\',\\n      \\'CategoryName\\': null,\\n      \\'LogLevel\\': \\'Trace\\',\\n      \\'Filter\\': null\\n    }\\n  ]\\n}','category':'Microsoft.Azure.WebJobs.Hosting.OptionsLoggingService','hostVersion':'4.34.2.2','hostInstanceId':'2800f488-b537-439f-9f79-88293ea88f48','level':'Information','levelId':2,'processId':60}}\n")

func newContainerItem(name string) *service.ContainerItem {
	return &service.ContainerItem{
		Name: to.StringPtr(name),
	}
}

<<<<<<< HEAD
func TestRun(t *testing.T) {
	// Integration test for the storage forwarder
	// GIVEN
	ctx := context.WithValue(
		context.Background(),
		datadog.ContextAPIKeys,
		map[string]datadog.APIKey{
			"apiKeyAuth": {
				Key: os.Getenv("DD_API_KEY"),
			},
			"appKeyAuth": {
				Key: os.Getenv("DD_APP_KEY"),
			},
		},
	)
	req := testcontainers.ContainerRequest{
		Image:        "mcr.microsoft.com/azure-storage/azurite:latest",
		ExposedPorts: []string{"10000/tcp", "10001/tcp", "10002/tcp"},
		WaitingFor:   wait.ForLog("Azurite Table service is successfully listening at http://0.0.0.0:10002"),
	}
	azurite, err := testcontainers.GenericContainer(ctx, testcontainers.GenericContainerRequest{
		ContainerRequest: req,
		Started:          true,
	})
	if err != nil {
		t.Fatalf("Could not start azurite: %s", err)
=======
func getListContainersResponse(containers []*service.ContainerItem) azblob.ListContainersResponse {
	return azblob.ListContainersResponse{
		ListContainersSegmentResponse: service.ListContainersSegmentResponse{
			ContainerItems: containers,
		},
>>>>>>> 357a58e2
	}
}

func newBlobItem(name string) *container.BlobItem {
	now := time.Now()
	return &container.BlobItem{
		Name: to.StringPtr(name),
		Properties: &container.BlobProperties{
			ContentLength: to.Int64Ptr(int64(len(validLog))),
			CreationTime:  &now,
		},
	}
}

func getListBlobsFlatResponse(containers []*container.BlobItem) azblob.ListBlobsFlatResponse {
	if containers == nil || len(containers) == 0 {
		return azblob.ListBlobsFlatResponse{}
	}
	return azblob.ListBlobsFlatResponse{
		ListBlobsFlatSegmentResponse: container.ListBlobsFlatSegmentResponse{
			Segment: &container.BlobFlatListSegment{
				BlobItems: containers,
			},
		},
	}
}

func TestRun(t *testing.T) {
	t.Parallel()

	t.Run("execute the basic functionality", func(t *testing.T) {
		t.Parallel()
		// GIVEN
		testString := "test"
		containerPage := []*service.ContainerItem{
			newContainerItem(testString),
			newContainerItem(testString),
		}
		blobPage := []*container.BlobItem{
			newBlobItem(testString),
			newBlobItem(testString),
		}

		ctrl := gomock.NewController(t)
		mockClient := mocks.NewMockAzureBlobClient(ctrl)

		containerHandler := storage.NewPagingHandler[[]*service.ContainerItem, azblob.ListContainersResponse]([][]*service.ContainerItem{containerPage}, nil, getListContainersResponse)
		containerPager := runtime.NewPager[azblob.ListContainersResponse](containerHandler)
		mockClient.EXPECT().NewListContainersPager(gomock.Any()).Return(containerPager)

		blobHandler := storage.NewPagingHandler[[]*container.BlobItem, azblob.ListBlobsFlatResponse]([][]*container.BlobItem{blobPage}, nil, getListBlobsFlatResponse)
		blobPager := runtime.NewPager[azblob.ListBlobsFlatResponse](blobHandler)
		mockClient.EXPECT().NewListBlobsFlatPager(gomock.Any(), gomock.Any()).Return(blobPager).Times(2)

		mockClient.EXPECT().DownloadBuffer(gomock.Any(), testString, testString, gomock.Any(), gomock.Any()).AnyTimes().DoAndReturn(func(ctx context.Context, containerName string, blobName string, buffer []byte, o *azblob.DownloadBufferOptions) (int64, error) {
			copy(buffer, validLog)
			return int64(len(validLog)), nil
		})

<<<<<<< HEAD
	var output []byte
	buffer := bytes.NewBuffer(output)
	logger := log.New()
	logger.SetOutput(buffer)

	ctrl := gomock.NewController(t)
	mockClient := mocks.NewMockLogsApiInterface(ctrl)
	mockClient.EXPECT().SubmitLog(gomock.Any(), gomock.Any(), gomock.Any()).Return(nil, nil, nil).MaxTimes(2)

	datadogClient := dd.NewClient(mockClient)

	// WHEN
	err = Run(ctx, client, datadogClient, log.NewEntry(logger), time.Now)

	// THEN
	got := string(buffer.Bytes())
	assert.NoError(t, err)
	assert.Contains(t, got, "Finished processing logs")
=======
		client := storage.NewClient(mockClient)

		var output []byte
		buffer := bytes.NewBuffer(output)
		logger := log.New()
		logger.SetOutput(buffer)

		ctx := context.Background()

		// WHEN
		err := Run(ctx, client, log.NewEntry(logger), time.Now)

		// THEN
		assert.NoError(t, err)
		assert.Contains(t, buffer.String(), fmt.Sprintf("Downloading blob %s", testString))
		assert.Contains(t, buffer.String(), "forwarder:lfo")
	})
>>>>>>> 357a58e2
}<|MERGE_RESOLUTION|>--- conflicted
+++ resolved
@@ -7,32 +7,20 @@
 	"testing"
 	"time"
 
-<<<<<<< HEAD
-	"github.com/DataDog/azure-log-forwarding-orchestration/forwarder/internal/datadog/mocks"
 	"go.uber.org/mock/gomock"
 
-	"github.com/Azure/azure-sdk-for-go/sdk/storage/azblob"
-	dd "github.com/DataDog/azure-log-forwarding-orchestration/forwarder/internal/datadog"
-	"github.com/DataDog/azure-log-forwarding-orchestration/forwarder/internal/storage"
-	"github.com/DataDog/datadog-api-client-go/v2/api/datadog"
-=======
 	"github.com/Azure/azure-sdk-for-go/sdk/azcore/runtime"
 	"github.com/Azure/azure-sdk-for-go/sdk/storage/azblob"
 	"github.com/Azure/azure-sdk-for-go/sdk/storage/azblob/container"
 	"github.com/Azure/azure-sdk-for-go/sdk/storage/azblob/service"
 	"github.com/Azure/go-autorest/autorest/to"
->>>>>>> 357a58e2
+	dd "github.com/DataDog/azure-log-forwarding-orchestration/forwarder/internal/datadog"
+	datadogmocks "github.com/DataDog/azure-log-forwarding-orchestration/forwarder/internal/datadog/mocks"
+	"github.com/DataDog/azure-log-forwarding-orchestration/forwarder/internal/storage"
+	storagemocks "github.com/DataDog/azure-log-forwarding-orchestration/forwarder/internal/storage/mocks"
 	log "github.com/sirupsen/logrus"
 
-	"github.com/DataDog/azure-log-forwarding-orchestration/forwarder/internal/storage"
-	"github.com/DataDog/azure-log-forwarding-orchestration/forwarder/internal/storage/mocks"
 	"github.com/stretchr/testify/assert"
-<<<<<<< HEAD
-	testcontainers "github.com/testcontainers/testcontainers-go"
-	"github.com/testcontainers/testcontainers-go/wait"
-=======
-	"go.uber.org/mock/gomock"
->>>>>>> 357a58e2
 )
 
 var validLog = []byte("{ \"time\": \"2024-08-21T15:12:24Z\", \"resourceId\": \"/SUBSCRIPTIONS/0B62A232-B8DB-4380-9DA6-640F7272ED6D/RESOURCEGROUPS/FORWARDER-INTEGRATION-TESTING/PROVIDERS/MICROSOFT.WEB/SITES/FORWARDERINTEGRATIONTESTING\", \"category\": \"FunctionAppLogs\", \"operationName\": \"Microsoft.Web/sites/functions/log\", \"level\": \"Informational\", \"location\": \"East US\", \"properties\": {'appName':'','roleInstance':'BD28A314-638598491096328853','message':'LoggerFilterOptions\\n{\\n  \\'MinLevel\\': \\'None\\',\\n  \\'Rules\\': [\\n    {\\n      \\'ProviderName\\': null,\\n      \\'CategoryName\\': null,\\n      \\'LogLevel\\': null,\\n      \\'Filter\\': \\'<AddFilter>b__0\\'\\n    },\\n    {\\n      \\'ProviderName\\': \\'Microsoft.Azure.WebJobs.Script.WebHost.Diagnostics.SystemLoggerProvider\\',\\n      \\'CategoryName\\': null,\\n      \\'LogLevel\\': \\'None\\',\\n      \\'Filter\\': null\\n    },\\n    {\\n      \\'ProviderName\\': \\'Microsoft.Azure.WebJobs.Script.WebHost.Diagnostics.SystemLoggerProvider\\',\\n      \\'CategoryName\\': null,\\n      \\'LogLevel\\': null,\\n      \\'Filter\\': \\'<AddFilter>b__0\\'\\n    },\\n    {\\n      \\'ProviderName\\': \\'Microsoft.Azure.WebJobs.Logging.ApplicationInsights.ApplicationInsightsLoggerProvider\\',\\n      \\'CategoryName\\': null,\\n      \\'LogLevel\\': \\'Trace\\',\\n      \\'Filter\\': null\\n    }\\n  ]\\n}','category':'Microsoft.Azure.WebJobs.Hosting.OptionsLoggingService','hostVersion':'4.34.2.2','hostInstanceId':'2800f488-b537-439f-9f79-88293ea88f48','level':'Information','levelId':2,'processId':60}}\n")
@@ -43,40 +31,11 @@
 	}
 }
 
-<<<<<<< HEAD
-func TestRun(t *testing.T) {
-	// Integration test for the storage forwarder
-	// GIVEN
-	ctx := context.WithValue(
-		context.Background(),
-		datadog.ContextAPIKeys,
-		map[string]datadog.APIKey{
-			"apiKeyAuth": {
-				Key: os.Getenv("DD_API_KEY"),
-			},
-			"appKeyAuth": {
-				Key: os.Getenv("DD_APP_KEY"),
-			},
-		},
-	)
-	req := testcontainers.ContainerRequest{
-		Image:        "mcr.microsoft.com/azure-storage/azurite:latest",
-		ExposedPorts: []string{"10000/tcp", "10001/tcp", "10002/tcp"},
-		WaitingFor:   wait.ForLog("Azurite Table service is successfully listening at http://0.0.0.0:10002"),
-	}
-	azurite, err := testcontainers.GenericContainer(ctx, testcontainers.GenericContainerRequest{
-		ContainerRequest: req,
-		Started:          true,
-	})
-	if err != nil {
-		t.Fatalf("Could not start azurite: %s", err)
-=======
 func getListContainersResponse(containers []*service.ContainerItem) azblob.ListContainersResponse {
 	return azblob.ListContainersResponse{
 		ListContainersSegmentResponse: service.ListContainersSegmentResponse{
 			ContainerItems: containers,
 		},
->>>>>>> 357a58e2
 	}
 }
 
@@ -121,7 +80,7 @@
 		}
 
 		ctrl := gomock.NewController(t)
-		mockClient := mocks.NewMockAzureBlobClient(ctrl)
+		mockClient := storagemocks.NewMockAzureBlobClient(ctrl)
 
 		containerHandler := storage.NewPagingHandler[[]*service.ContainerItem, azblob.ListContainersResponse]([][]*service.ContainerItem{containerPage}, nil, getListContainersResponse)
 		containerPager := runtime.NewPager[azblob.ListContainersResponse](containerHandler)
@@ -136,27 +95,12 @@
 			return int64(len(validLog)), nil
 		})
 
-<<<<<<< HEAD
-	var output []byte
-	buffer := bytes.NewBuffer(output)
-	logger := log.New()
-	logger.SetOutput(buffer)
+		client := storage.NewClient(mockClient)
 
-	ctrl := gomock.NewController(t)
-	mockClient := mocks.NewMockLogsApiInterface(ctrl)
-	mockClient.EXPECT().SubmitLog(gomock.Any(), gomock.Any(), gomock.Any()).Return(nil, nil, nil).MaxTimes(2)
+		mockDDClient := datadogmocks.NewMockLogsApiInterface(ctrl)
+		mockDDClient.EXPECT().SubmitLog(gomock.Any(), gomock.Any(), gomock.Any()).Return(nil, nil, nil).MaxTimes(2)
 
-	datadogClient := dd.NewClient(mockClient)
-
-	// WHEN
-	err = Run(ctx, client, datadogClient, log.NewEntry(logger), time.Now)
-
-	// THEN
-	got := string(buffer.Bytes())
-	assert.NoError(t, err)
-	assert.Contains(t, got, "Finished processing logs")
-=======
-		client := storage.NewClient(mockClient)
+		datadogClient := dd.NewClient(mockDDClient)
 
 		var output []byte
 		buffer := bytes.NewBuffer(output)
@@ -166,12 +110,11 @@
 		ctx := context.Background()
 
 		// WHEN
-		err := Run(ctx, client, log.NewEntry(logger), time.Now)
+		err := Run(ctx, client, datadogClient, log.NewEntry(logger), time.Now)
 
 		// THEN
 		assert.NoError(t, err)
 		assert.Contains(t, buffer.String(), fmt.Sprintf("Downloading blob %s", testString))
 		assert.Contains(t, buffer.String(), "forwarder:lfo")
 	})
->>>>>>> 357a58e2
 }