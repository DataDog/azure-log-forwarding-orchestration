// Unless explicitly stated otherwise all files in this repository are licensed under the Apache-2 License.

// This product includes software developed at Datadog (https://www.datadoghq.com/) Copyright 2025 Datadog, Inc.

package main

import (
	// stdlib
	"bytes"
	"compress/gzip"
	"context"
	_ "embed"
	"encoding/json"
	"errors"
	"fmt"
	"io"
	"net/http"
	"os"
	"strings"
	"testing"
	"time"

	// 3p
	"github.com/Azure/azure-sdk-for-go/sdk/azcore/runtime"
	"github.com/Azure/azure-sdk-for-go/sdk/storage/azblob"
	"github.com/Azure/azure-sdk-for-go/sdk/storage/azblob/blob"
	"github.com/Azure/azure-sdk-for-go/sdk/storage/azblob/container"
	"github.com/Azure/azure-sdk-for-go/sdk/storage/azblob/service"
	"github.com/docker/go-connections/nat"
	log "github.com/sirupsen/logrus"
	"github.com/stretchr/testify/assert"
	"github.com/stretchr/testify/require"
	"github.com/testcontainers/testcontainers-go"
	"github.com/testcontainers/testcontainers-go/wait"
	"go.uber.org/mock/gomock"
	"golang.org/x/sync/errgroup"

	// datadog
	"github.com/DataDog/datadog-api-client-go/v2/api/datadog"
	"github.com/DataDog/datadog-api-client-go/v2/api/datadogV2"

	// project
	"github.com/DataDog/azure-log-forwarding-orchestration/forwarder/internal/collections"
	"github.com/DataDog/azure-log-forwarding-orchestration/forwarder/internal/cursor"
	"github.com/DataDog/azure-log-forwarding-orchestration/forwarder/internal/deadletterqueue"
	"github.com/DataDog/azure-log-forwarding-orchestration/forwarder/internal/logs"
	logmocks "github.com/DataDog/azure-log-forwarding-orchestration/forwarder/internal/logs/mocks"
	"github.com/DataDog/azure-log-forwarding-orchestration/forwarder/internal/metrics"
	"github.com/DataDog/azure-log-forwarding-orchestration/forwarder/internal/storage"
	storagemocks "github.com/DataDog/azure-log-forwarding-orchestration/forwarder/internal/storage/mocks"
	customtime "github.com/DataDog/azure-log-forwarding-orchestration/forwarder/internal/time"
)

const (
	resourceId   string = "/SUBSCRIPTIONS/0B62A232-B8DB-4380-9DA6-640F7272ED6D/RESOURCEGROUPS/FORWARDER-INTEGRATION-TESTING/PROVIDERS/MICROSOFT.WEB/SITES/FORWARDERINTEGRATIONTESTING"
	versionTag   string = "test-version"
	azureService string = "azure"
)

func azureTimestamp(t time.Time) string {
	return t.UTC().Format("2006-01-02T15:04:05Z")
}

func getLogWithContent(content string, delay time.Duration) []byte {
	timestamp := time.Now().Add(-delay)
	return []byte("{ \"time\": \"" + azureTimestamp(timestamp) + "\", \"resourceId\": \"/SUBSCRIPTIONS/0B62A232-B8DB-4380-9DA6-640F7272ED6D/RESOURCEGROUPS/FORWARDER-INTEGRATION-TESTING/PROVIDERS/MICROSOFT.WEB/SITES/FORWARDERINTEGRATIONTESTING\", \"category\": \"FunctionAppLogs\", \"operationName\": \"Microsoft.Web/sites/functions/log\", \"level\": \"Informational\", \"location\": \"East US\", \"properties\": {'appName':'','roleInstance':'BD28A314-638598491096328853','message':'" + content + "','category':'Microsoft.Azure.WebJobs.Hosting.OptionsLoggingService','hostVersion':'4.34.2.2','hostInstanceId':'2800f488-b537-439f-9f79-88293ea88f48','level':'Information','levelId':2,'processId':60}}")
}

func nullLogger() *log.Logger {
	l := log.New()
	l.SetOutput(io.Discard)
	return l
}

// CustomRoundTripper implements the http.RoundTripper interface
type CustomRoundTripper struct {
	transport   http.RoundTripper
	getResponse func(req *http.Request) (*http.Response, error)
}

// RoundTrip implements the RoundTrip method required by the http.RoundTripper interface
func (c *CustomRoundTripper) RoundTrip(req *http.Request) (*http.Response, error) {
	return c.getResponse(req)
}

func newMockPiiScrubber(ctrl *gomock.Controller) *logmocks.MockScrubber {
	mockScrubber := logmocks.NewMockScrubber(ctrl)
	mockScrubber.EXPECT().Scrub(gomock.Any()).AnyTimes().DoAndReturn(func(logBytes []byte) []byte {
		return logBytes
	})

	return mockScrubber
}

func newContainerItem(name string) *service.ContainerItem {
	return &service.ContainerItem{
		Name: &name,
	}
}

func getListContainersResponse(containers []*service.ContainerItem) azblob.ListContainersResponse {
	return azblob.ListContainersResponse{
		ListContainersSegmentResponse: service.ListContainersSegmentResponse{
			ContainerItems: containers,
		},
	}
}

func getBlobName(name string) string {
	return "resourceId=/SUBSCRIPTIONS/0B62A232-B8DB-4380-9DA6-640F7272ED6D/RESOURCEGROUPS/FORWARDER-INTEGRATION-TESTING/PROVIDERS/MICROSOFT.WEB/SITES/" + name + "/y=2024/m=10/d=28/h=16/m=00/PT1H.json"
}

func newBlob(blobName, containerName string) storage.Blob {
	return storage.Blob{
		Name:      getBlobName(blobName),
		Container: storage.Container{Name: containerName},
	}
}

func newBlobItem(name string, contentLength int64, blobTime time.Time) *container.BlobItem {
	blobName := getBlobName(name)
	return &container.BlobItem{
		Name: &blobName,
		Properties: &container.BlobProperties{
			ContentLength: &contentLength,
			CreationTime:  &blobTime,
		},
	}
}

func getListBlobsFlatResponse(containers []*container.BlobItem) azblob.ListBlobsFlatResponse {
	if len(containers) == 0 {
		return azblob.ListBlobsFlatResponse{}
	}
	return azblob.ListBlobsFlatResponse{
		ListBlobsFlatSegmentResponse: container.ListBlobsFlatSegmentResponse{
			Segment: &container.BlobFlatListSegment{
				BlobItems: containers,
			},
		},
	}
}

func getDatadogConfig(getDatadogLogResp func(req *http.Request) (*http.Response, error)) (*datadog.Configuration, chan datadogV2.HTTPLogItem) {
	submittedLogsChan := make(chan datadogV2.HTTPLogItem)
	// Use the CustomRoundTripper with a standard http.Transport
	customRoundTripper := &CustomRoundTripper{
		transport: &http.Transport{},
		getResponse: func(req *http.Request) (*http.Response, error) {
			if req == nil {
				return nil, errors.New("request is nil")
			}

			// body is gzipped, so we need to decompress it
			r, err := gzip.NewReader(req.Body)
			if err != nil {
				return nil, err
			}

			// read the decompressed body
			bodyBytes, err := io.ReadAll(r)
			if err != nil {
				return nil, err
			}

			var currLogs []datadogV2.HTTPLogItem
			err = json.Unmarshal(bodyBytes, &currLogs)
			if err != nil {
				return nil, err
			}
			// Send the logs to the channel
			for _, logItem := range currLogs {
				submittedLogsChan <- logItem
			}
			return getDatadogLogResp(req)
		},
	}

	datadogConfig := datadog.NewConfiguration()
	datadogConfig.HTTPClient = &http.Client{
		Transport: customRoundTripper,
	}
	return datadogConfig, submittedLogsChan
}

func mockedRun(t *testing.T, containers []*service.ContainerItem, blobs []*container.BlobItem, getDownloadResp func(*azblob.DownloadStreamOptions) azblob.DownloadStreamResponse, cursorResp azblob.DownloadStreamResponse, deadletterqueueResp azblob.DownloadStreamResponse, uploadFunc func(context.Context, string, string, []byte, *azblob.UploadBufferOptions) (azblob.UploadBufferResponse, error), getDatadogLogResp func(req *http.Request) (*http.Response, error)) ([]datadogV2.HTTPLogItem, error) {
	ctrl := gomock.NewController(t)
	mockClient := storagemocks.NewMockAzureBlobClient(ctrl)

	containerHandler := collections.NewPagingHandler[[]*service.ContainerItem, azblob.ListContainersResponse]([][]*service.ContainerItem{containers}, nil, getListContainersResponse)
	containerPager := runtime.NewPager[azblob.ListContainersResponse](containerHandler)
	mockClient.EXPECT().NewListContainersPager(gomock.Any()).Return(containerPager)

	blobHandler := collections.NewPagingHandler[[]*container.BlobItem, azblob.ListBlobsFlatResponse]([][]*container.BlobItem{blobs}, nil, getListBlobsFlatResponse)
	blobPager := runtime.NewPager[azblob.ListBlobsFlatResponse](blobHandler)
	mockClient.EXPECT().NewListBlobsFlatPager(gomock.Any(), gomock.Any()).Return(blobPager).Times(len(containers))

	mockClient.EXPECT().DownloadStream(gomock.Any(), gomock.Any(), gomock.Any(), gomock.Any()).AnyTimes().DoAndReturn(func(ctx context.Context, containerName string, blobName string, o *azblob.DownloadStreamOptions) (azblob.DownloadStreamResponse, error) {
		if blobName == cursor.BlobName {
			return cursorResp, nil
		}
		if blobName == deadletterqueue.BlobName {
			return deadletterqueueResp, nil
		}
		if strings.Contains(blobName, "metrics_") {
			resp := azblob.DownloadStreamResponse{}
			resp.Body = io.NopCloser(strings.NewReader(""))
			return resp, nil
		}
		return getDownloadResp(o), nil
	})

	mockClient.EXPECT().UploadBuffer(gomock.Any(), storage.ForwarderContainer, gomock.Any(), gomock.Any(), gomock.Any()).DoAndReturn(uploadFunc).AnyTimes()

	var resp azblob.CreateContainerResponse
	mockClient.EXPECT().CreateContainer(gomock.Any(), storage.ForwarderContainer, gomock.Any()).Return(resp, nil).AnyTimes()

	mockPiiScrubber := newMockPiiScrubber(ctrl)

	ctx := context.Background()

	datadogConfig, logsChan := getDatadogConfig(getDatadogLogResp)
	submittedLogs := make([]datadogV2.HTTPLogItem, 0)
	submittedLogsGroup, ctx := errgroup.WithContext(ctx)
	submittedLogsGroup.Go(func() error {
		for logItem := range logsChan {
			submittedLogs = append(submittedLogs, logItem)
		}
		return nil
	})

<<<<<<< HEAD
	err := run(ctx, nullLogger(), 1, datadogConfig, mockClient, mockPiiScrubber, time.Now, versionTag)

	return submittedLogs, err
=======
	runErr := run(ctx, nullLogger(), 1, datadogConfig, mockClient, mockPiiScrubber, time.Now, versionTag)
	close(logsChan)
	logsErr := submittedLogsGroup.Wait()
	return submittedLogs, errors.Join(runErr, logsErr)
>>>>>>> bcd9ae84
}

func TestRun(t *testing.T) {
	t.Parallel()

	t.Run("execute the basic functionality", func(t *testing.T) {
		t.Parallel()
		// GIVEN
		testString := "test"
		validLog := getLogWithContent(testString, 5*time.Minute)
		expectedBytesForLog := len(validLog) + 1 // +1 for newline

		containerName := "insights-logs-functionapplogs"

		containerPage := []*service.ContainerItem{
			newContainerItem(containerName),
		}
		expiredBlob := newBlobItem("expired", int64(expectedBytesForLog), time.Now().Add(storage.LookBackPeriod*2))
		blobPage := []*container.BlobItem{
			newBlobItem("testA", int64(expectedBytesForLog), time.Now()),
			newBlobItem("testB", int64(expectedBytesForLog), time.Now()),
			expiredBlob,
		}

		getDownloadResp := func(o *azblob.DownloadStreamOptions) azblob.DownloadStreamResponse {
			resp := azblob.DownloadStreamResponse{}
			resp.Body = io.NopCloser(strings.NewReader(string(validLog)))
			return resp
		}

		cursorsWithExpiredBlob := cursor.New(nil)
		cursorsWithExpiredBlob.Set(containerName, *expiredBlob.Name, 300)
		cursorBytes, err := cursorsWithExpiredBlob.JSONBytes()
		require.NoError(t, err)

		cursorResp := azblob.DownloadStreamResponse{}
		cursorResp.Body = io.NopCloser(strings.NewReader(string(cursorBytes)))

		deadLetterQueue := deadletterqueue.DeadLetterQueue{}
		deadLetterQueueBytes, err := deadLetterQueue.JSONBytes()
		require.NoError(t, err)

		deadLetterQueueResp := azblob.DownloadStreamResponse{}
		deadLetterQueueResp.Body = io.NopCloser(strings.NewReader(string(deadLetterQueueBytes)))

		var uploadedMetrics []byte
		var finalCursors *cursor.Cursors
		uploadFunc := func(ctx context.Context, containerName string, blobName string, content []byte, o *azblob.UploadBufferOptions) (azblob.UploadBufferResponse, error) {
			if strings.Contains(blobName, "metrics_") {
				uploadedMetrics = append(uploadedMetrics, content...)
			}
			if strings.Contains(blobName, "cursors") {
				finalCursors = cursor.FromBytes(content, log.NewEntry(nullLogger()))
				require.NoError(t, err)
			}
			return azblob.UploadBufferResponse{}, nil
		}
		var latestHeaders http.Header
		logResp := func(req *http.Request) (*http.Response, error) {
			if req == nil {
				return nil, errors.New("request is nil")
			}
			latestHeaders = req.Header
			return &http.Response{
				StatusCode: http.StatusOK,
				Body:       io.NopCloser(strings.NewReader("")),
			}, nil
		}

		// WHEN
		submittedLogs, err := mockedRun(t, containerPage, blobPage, getDownloadResp, cursorResp, deadLetterQueueResp, uploadFunc, logResp)

		// THEN
		assert.NoError(t, err)

		finalMetrics, err := metrics.FromBytes(uploadedMetrics)
		assert.NoError(t, err)
		totalLoad := 0
		totalBytes := 0
		for _, metric := range finalMetrics {
			assert.Equal(t, versionTag, metric.Version)
			for _, value := range metric.ResourceLogVolumes {
				totalLoad += int(value)
			}
			for _, value := range metric.ResourceLogBytes {
				totalBytes += int(value)
			}
		}
		assert.Equal(t, len(blobPage)-1, totalLoad)
		assert.Equal(t, (len(blobPage)-1)*(expectedBytesForLog), totalBytes)
		assert.Len(t, submittedLogs, len(blobPage)-1)

		assert.Equal(t, int64(0), finalCursors.Get(containerName, *expiredBlob.Name))
		for _, logItem := range submittedLogs {
			assert.Equal(t, azureService, *logItem.Service)
			assert.Equal(t, "azure.web", *logItem.Ddsource)
			assert.Contains(t, *logItem.Ddtags, "forwarder:lfo")
		}

		assert.Equal(t, "gzip", latestHeaders.Get("Content-Encoding"))
		assert.Equal(t, "lfo", latestHeaders.Get("dd_evp_origin"))
	})

	t.Run("continues processing on errors", func(t *testing.T) {
		t.Parallel()
		// GIVEN
		testString := "test"
		validLog := getLogWithContent(testString, 5*time.Minute)
		expectedBytesForLog := len(validLog) + 1 // +1 for newline

		containerPage := []*service.ContainerItem{
			newContainerItem("insights-logs-functionapplogs"),
		}
		blobPage := []*container.BlobItem{
			newBlobItem("testA", int64(expectedBytesForLog), time.Now()),
			newBlobItem("testB", int64(expectedBytesForLog), time.Now()),
		}

		firstBlob := true

		getDownloadResp := func(o *azblob.DownloadStreamOptions) azblob.DownloadStreamResponse {
			resp := azblob.DownloadStreamResponse{}
			if firstBlob {
				firstBlob = false
				resp.Body = io.NopCloser(strings.NewReader("{\"test\": \"invalid..."))
			} else {
				resp.Body = io.NopCloser(strings.NewReader(string(validLog)))
			}
			return resp
		}

		cursorResp := azblob.DownloadStreamResponse{}
		cursorResp.Body = io.NopCloser(strings.NewReader("{}"))

		deadLetterQueueResp := azblob.DownloadStreamResponse{}
		deadLetterQueueResp.Body = io.NopCloser(strings.NewReader("[]"))

		var uploadedMetrics []byte
		uploadFunc := func(ctx context.Context, containerName string, blobName string, content []byte, o *azblob.UploadBufferOptions) (azblob.UploadBufferResponse, error) {
			if strings.Contains(blobName, "metrics_") {
				uploadedMetrics = append(uploadedMetrics, content...)
			}
			return azblob.UploadBufferResponse{}, nil
		}
		logResp := func(req *http.Request) (*http.Response, error) {
			return &http.Response{
				StatusCode: http.StatusOK,
				Body:       io.NopCloser(strings.NewReader("")),
			}, nil
		}

		// WHEN
		submittedLogs, err := mockedRun(t, containerPage, blobPage, getDownloadResp, cursorResp, deadLetterQueueResp, uploadFunc, logResp)

		// THEN
		assert.NoError(t, err)

		finalMetrics, err := metrics.FromBytes(uploadedMetrics)
		assert.NoError(t, err)
		totalLoad := 0
		totalBytes := 0
		for _, metric := range finalMetrics {
			for _, value := range metric.ResourceLogVolumes {
				totalLoad += int(value)
			}
			for _, value := range metric.ResourceLogBytes {
				totalBytes += int(value)
			}
		}
		assert.Equal(t, len(blobPage)-1, totalLoad)
		assert.Equal(t, (len(blobPage)-1)*(expectedBytesForLog), totalBytes)
		assert.Len(t, submittedLogs, len(blobPage)-1)

		for _, logItem := range submittedLogs {
			assert.Equal(t, azureService, *logItem.Service)
			assert.Equal(t, "azure.web", *logItem.Ddsource)
			assert.Contains(t, *logItem.Ddtags, "forwarder:lfo")
		}
	})
}

func TestProcessLogs(t *testing.T) {
	t.Parallel()

	t.Run("submits logs to dd", func(t *testing.T) {
		t.Parallel()
		// GIVEN
		validLog := "{ \"time\": \"" + azureTimestamp(time.Now().Add(-5*time.Minute)) + "\", \"resourceId\": \"" + resourceId + "\", \"category\": \"FunctionAppLogs\", \"operationName\": \"Microsoft.Web/sites/functions/log\", \"level\": \"Informational\", \"location\": \"East US\", \"properties\": {'appName':'','roleInstance':'BD28A314-638598491096328853','message':'LoggerFilterOptions\\n{\\n  \\'MinLevel\\': \\'None\\',\\n  \\'Rules\\': [\\n    {\\n      \\'ProviderName\\': null,\\n      \\'CategoryName\\': null,\\n      \\'LogLevel\\': null,\\n      \\'Filter\\': \\'<AddFilter>b__0\\'\\n    },\\n    {\\n      \\'ProviderName\\': \\'Microsoft.Azure.WebJobs.Script.WebHost.Diagnostics.SystemLoggerProvider\\',\\n      \\'CategoryName\\': null,\\n      \\'LogLevel\\': \\'None\\',\\n      \\'Filter\\': null\\n    },\\n    {\\n      \\'ProviderName\\': \\'Microsoft.Azure.WebJobs.Script.WebHost.Diagnostics.SystemLoggerProvider\\',\\n      \\'CategoryName\\': null,\\n      \\'LogLevel\\': null,\\n      \\'Filter\\': \\'<AddFilter>b__0\\'\\n    },\\n    {\\n      \\'ProviderName\\': \\'Microsoft.Azure.WebJobs.Logging.ApplicationInsights.ApplicationInsightsLoggerProvider\\',\\n      \\'CategoryName\\': null,\\n      \\'LogLevel\\': \\'Trace\\',\\n      \\'Filter\\': null\\n    }\\n  ]\\n}','category':'Microsoft.Azure.WebJobs.Hosting.OptionsLoggingService','hostVersion':'4.34.2.2','hostInstanceId':'2800f488-b537-439f-9f79-88293ea88f48','level':'Information','levelId':2,'processId':60}}\n"
		var content string
		for range 3 {
			content += validLog
		}
		reader := io.NopCloser(strings.NewReader(content))

		ctrl := gomock.NewController(t)
		var submittedLogs []datadogV2.HTTPLogItem
		mockDDClient := logmocks.NewMockDatadogLogsSubmitter(ctrl)
		mockDDClient.EXPECT().SubmitLog(gomock.Any(), gomock.Any(), gomock.Any()).MaxTimes(2).DoAndReturn(func(ctx context.Context, body []datadogV2.HTTPLogItem, o ...datadogV2.SubmitLogOptionalParameters) (any, *http.Response, error) {
			submittedLogs = append(submittedLogs, body...)
			return nil, nil, nil
		})

		datadogClient := logs.NewClient(mockDDClient)
		defer datadogClient.Flush(context.Background())

		eg, egCtx := errgroup.WithContext(context.Background())

		logsCh := make(chan *logs.Log, 100)
		volumeCh := make(chan string, 100)
		bytesCh := make(chan resourceBytes, 100)

		// WHEN
		eg.Go(func() error {
			defer close(volumeCh)
			defer close(bytesCh)
			return processLogs(egCtx, datadogClient, time.Now, log.NewEntry(nullLogger()), logsCh, volumeCh, bytesCh)
		})
		eg.Go(func() error {
			defer close(logsCh)
			_, _, err := parseLogs(reader, newBlob(resourceId, "insights-logs-functionapplogs"), newMockPiiScrubber(ctrl), logsCh)
			return err
		})
		err := eg.Wait()

		// THEN
		assert.NoError(t, err)
		assert.Len(t, submittedLogs, 3)
		for _, logItem := range submittedLogs {
			assert.Equal(t, azureService, *logItem.Service)
			assert.Equal(t, "azure.web", *logItem.Ddsource)
			assert.Contains(t, *logItem.Ddtags, "forwarder:lfo")
		}
	})

	t.Run("too large logs are not submitted", func(t *testing.T) {
		t.Parallel()
		// GIVEN
		oneHundredAs := "aaaaaaaaaaaaaaaaaaaaaaaaaaaaaaaaaaaaaaaaaaaaaaaaaaaaaaaaaaaaaaaaaaaaaaaaaaaaaaaaaaaaaaaaaaaaaaaaaaaaaaa"
		var content string
		for range logs.MaxLogSize / 100 {
			content += oneHundredAs
		}
		invalidLog := getLogWithContent(content, 5*time.Minute)
		reader := io.NopCloser(strings.NewReader(string(invalidLog)))

		ctrl := gomock.NewController(t)
		mockDDClient := logmocks.NewMockDatadogLogsSubmitter(ctrl)

		datadogClient := logs.NewClient(mockDDClient)
		defer datadogClient.Flush(context.Background())

		eg, egCtx := errgroup.WithContext(context.Background())

		logsCh := make(chan *logs.Log, 100)
		volumeCh := make(chan string, 100)
		bytesCh := make(chan resourceBytes, 100)

		containerName := "insights-logs-functionapplogs"

		// WHEN
		eg.Go(func() error {
			defer close(volumeCh)
			defer close(bytesCh)
			return processLogs(egCtx, datadogClient, time.Now, log.NewEntry(nullLogger()), logsCh, volumeCh, bytesCh)
		})
		eg.Go(func() error {
			defer close(logsCh)
			_, _, err := parseLogs(reader, newBlob(resourceId, containerName), newMockPiiScrubber(ctrl), logsCh)
			return err
		})

		err := eg.Wait()

		// THEN
		assert.Nil(t, err)
		mockDDClient.EXPECT().SubmitLog(gomock.Any(), gomock.Any(), gomock.Any()).Times(0)
	})

	t.Run("too old logs are not submitted", func(t *testing.T) {
		t.Parallel()
		// GIVEN
		invalidLog := getLogWithContent("old man yells at cloud", 19*time.Hour)
		reader := io.NopCloser(strings.NewReader(string(invalidLog)))

		ctrl := gomock.NewController(t)
		mockDDClient := logmocks.NewMockDatadogLogsSubmitter(ctrl)

		datadogClient := logs.NewClient(mockDDClient)
		defer datadogClient.Flush(context.Background())

		eg, egCtx := errgroup.WithContext(context.Background())

		logsCh := make(chan *logs.Log, 100)
		volumeCh := make(chan string, 100)
		bytesCh := make(chan resourceBytes, 100)

		containerName := "insights-logs-functionapplogs"

		// WHEN
		eg.Go(func() error {
			defer close(volumeCh)
			defer close(bytesCh)
			return processLogs(egCtx, datadogClient, time.Now, log.NewEntry(nullLogger()), logsCh, volumeCh, bytesCh)
		})
		eg.Go(func() error {
			defer close(logsCh)
			_, _, err := parseLogs(reader, newBlob(resourceId, containerName), newMockPiiScrubber(ctrl), logsCh)
			return err
		})

		err := eg.Wait()

		// THEN
		assert.Nil(t, err)
		mockDDClient.EXPECT().SubmitLog(gomock.Any(), gomock.Any(), gomock.Any()).Times(0)
	})
}

func TestParseLogs(t *testing.T) {
	t.Parallel()

	t.Run("creates a Log from raw log", func(t *testing.T) {
		t.Parallel()
		// GIVEN
		ctrl := gomock.NewController(t)
		validLog := getLogWithContent("test", 5*time.Minute)
		var content string
		for range 3 {
			content += string(validLog) + "\n"
		}
		reader := io.NopCloser(strings.NewReader(content))

		eg, _ := errgroup.WithContext(context.Background())
		var got []*logs.Log

		logsChannel := make(chan *logs.Log, 100)

		// WHEN
		eg.Go(func() error {
			for log := range logsChannel {
				got = append(got, log)
			}
			return nil
		})
		eg.Go(func() error {
			defer close(logsChannel)
			_, _, err := parseLogs(reader, newBlob(resourceId, "insights-logs-functionapplogs"), newMockPiiScrubber(ctrl), logsChannel)
			return err
		})
		err := eg.Wait()

		// THEN
		assert.NoError(t, err)
		assert.Len(t, got, 3)
	})
}

var (
	//go:embed fixtures/aks_logs.json
	aksLogData string

	//go:embed fixtures/function_app_logs.json
	functionAppLogData string

	//go:embed fixtures/ad_audit_logs.json
	adAuditLogData string
)

func TestCursors(t *testing.T) {
	t.Parallel()

	t.Run("works with aks logs", func(t *testing.T) {
		t.Parallel()
		// GIVEN
		containerName := "insights-logs-kube-audit"
		blobName := "aks_logs.json"

		containerPage := []*service.ContainerItem{
			newContainerItem(containerName),
		}

		n := 5 // Number of times to execute

		var currentLogData []byte
		now := time.Now()

		lastCursor := cursor.New(nil)

		for i := 0; i < n; i++ {
			// REPEATED GIVEN
			currentLogData = append(currentLogData, aksLogData...)
			currentLength := int64(len(currentLogData))

			blobItem := &container.BlobItem{
				Name: &blobName,
				Properties: &container.BlobProperties{
					ContentLength: &currentLength,
					CreationTime:  &now,
				},
			}

			cursorResp := azblob.DownloadStreamResponse{}
			cursorResp.Body = io.NopCloser(strings.NewReader("{}"))

			deadLetterQeueResp := azblob.DownloadStreamResponse{}
			deadLetterQeueResp.Body = io.NopCloser(strings.NewReader("[]"))

			uploadFunc := func(ctx context.Context, containerName string, blobName string, content []byte, o *azblob.UploadBufferOptions) (azblob.UploadBufferResponse, error) {
				if blobName == cursor.BlobName {
					lastCursor = cursor.FromBytes(content, log.NewEntry(nullLogger()))
				}
				return azblob.UploadBufferResponse{}, nil
			}

			getDownloadResp := func(o *azblob.DownloadStreamOptions) azblob.DownloadStreamResponse {
				resp := azblob.DownloadStreamResponse{}
				resp.Body = io.NopCloser(strings.NewReader(string(currentLogData[o.Range.Offset:])))
				return resp
			}

			logResp := func(req *http.Request) (*http.Response, error) {
				return &http.Response{
					StatusCode: http.StatusOK,
					Body:       io.NopCloser(strings.NewReader("")),
				}, nil
			}

			// WHEN
			submittedLogs, err := mockedRun(t, containerPage, []*container.BlobItem{blobItem}, getDownloadResp, cursorResp, deadLetterQeueResp, uploadFunc, logResp)

			// THEN
			assert.NoError(t, err)

			assert.Equal(t, int64(len(currentLogData)), lastCursor.Get(containerName, blobName))

			for _, logItem := range submittedLogs {
				assert.Equal(t, azureService, *logItem.Service)
				assert.Equal(t, "azure.web.sites", *logItem.Ddsource)
				assert.Contains(t, *logItem.Ddtags, "forwarder:lfo")
			}
		}
	})

	t.Run("works with function app logs", func(t *testing.T) {
		t.Parallel()
		// GIVEN
		containerName := "insights-logs-functionapplogs"
		blobName := "function_app_logs.json"

		containerPage := []*service.ContainerItem{
			newContainerItem(containerName),
		}

		n := 5 // Number of times to execute

		var currentLogData []byte
		now := time.Now()

		lastCursor := cursor.New(nil)

		for i := 0; i < n; i++ {
			// REPEATED GIVEN
			currentLogData = append(currentLogData, functionAppLogData...)
			currentLength := int64(len(currentLogData))

			blobItem := &container.BlobItem{
				Name: &blobName,
				Properties: &container.BlobProperties{
					ContentLength: &currentLength,
					CreationTime:  &now,
				},
			}

			cursorResp := azblob.DownloadStreamResponse{}
			cursorResp.Body = io.NopCloser(strings.NewReader("{}"))

			deadLetterQueueResp := azblob.DownloadStreamResponse{}
			deadLetterQueueResp.Body = io.NopCloser(strings.NewReader("[]"))

			uploadFunc := func(ctx context.Context, containerName string, blobName string, content []byte, o *azblob.UploadBufferOptions) (azblob.UploadBufferResponse, error) {
				if blobName == cursor.BlobName {
					lastCursor = cursor.FromBytes(content, log.NewEntry(nullLogger()))
				}
				return azblob.UploadBufferResponse{}, nil
			}

			getDownloadResp := func(o *azblob.DownloadStreamOptions) azblob.DownloadStreamResponse {
				resp := azblob.DownloadStreamResponse{}
				resp.Body = io.NopCloser(strings.NewReader(string(currentLogData[o.Range.Offset:])))
				return resp
			}
			logResp := func(req *http.Request) (*http.Response, error) {
				return &http.Response{
					StatusCode: http.StatusOK,
					Body:       io.NopCloser(strings.NewReader("")),
				}, nil
			}

			// WHEN
			submittedLogs, err := mockedRun(t, containerPage, []*container.BlobItem{blobItem}, getDownloadResp, cursorResp, deadLetterQueueResp, uploadFunc, logResp)

			// THEN
			assert.NoError(t, err)

			assert.Equal(t, int64(len(currentLogData)), lastCursor.Get(containerName, blobName))

			for _, logItem := range submittedLogs {
				assert.Equal(t, azureService, *logItem.Service)
				assert.Equal(t, "azure.web.sites", *logItem.Ddsource)
				assert.Contains(t, *logItem.Ddtags, "forwarder:lfo")
			}
		}
	})

	t.Run("works with active directory logs", func(t *testing.T) {
		t.Parallel()
		// GIVEN
		containerName := "insights-logs-auditlogs"
		blobName := "ad_audit_logs.json"

		containerPage := []*service.ContainerItem{
			newContainerItem(containerName),
		}

		n := 5 // Number of times to execute

		var currentLogData []byte
		now := time.Now()

		lastCursor := cursor.New(nil)

		for i := 0; i < n; i++ {
			// REPEATED GIVEN
			currentLogData = append(currentLogData, adAuditLogData...)
			currentLength := int64(len(currentLogData))

			blobItem := &container.BlobItem{
				Name: &blobName,
				Properties: &container.BlobProperties{
					ContentLength: &currentLength,
					CreationTime:  &now,
				},
			}

			cursorResp := azblob.DownloadStreamResponse{}
			cursorResp.Body = io.NopCloser(strings.NewReader("{}"))

			deadLetterQueueResp := azblob.DownloadStreamResponse{}
			deadLetterQueueResp.Body = io.NopCloser(strings.NewReader("[]"))

			uploadFunc := func(ctx context.Context, containerName string, blobName string, content []byte, o *azblob.UploadBufferOptions) (azblob.UploadBufferResponse, error) {
				if blobName == cursor.BlobName {
					lastCursor = cursor.FromBytes(content, log.NewEntry(nullLogger()))
				}
				return azblob.UploadBufferResponse{}, nil
			}

			getDownloadResp := func(o *azblob.DownloadStreamOptions) azblob.DownloadStreamResponse {
				resp := azblob.DownloadStreamResponse{}
				resp.Body = io.NopCloser(strings.NewReader(string(currentLogData[o.Range.Offset:])))
				return resp
			}
			logResp := func(req *http.Request) (*http.Response, error) {
				return &http.Response{
					StatusCode: http.StatusOK,
					Body:       io.NopCloser(strings.NewReader("")),
				}, nil
			}

			// WHEN
			submittedLogs, err := mockedRun(t, containerPage, []*container.BlobItem{blobItem}, getDownloadResp, cursorResp, deadLetterQueueResp, uploadFunc, logResp)

			// THEN
			assert.NoError(t, err)

			assert.Equal(t, int64(len(currentLogData)), lastCursor.Get(containerName, blobName))

			for _, logItem := range submittedLogs {
				assert.Equal(t, azureService, *logItem.Service)
				assert.Equal(t, "azure.aadiam", *logItem.Ddsource)
				assert.Contains(t, *logItem.Ddtags, "forwarder:lfo")
			}
		}
	})

}

type FaultyRoundTripper struct {
}

func (f *FaultyRoundTripper) RoundTrip(req *http.Request) (*http.Response, error) {
	return nil, fmt.Errorf("faulty")
}

func TestProcessDLQ(t *testing.T) {
	t.Parallel()

	t.Run("processes the dead letter queue", func(t *testing.T) {
		t.Parallel()
		// GIVEN
		ctrl := gomock.NewController(t)
		dlq, err := deadletterqueue.FromBytes(nil, []byte("[]"))
		require.NoError(t, err)
		currentTime := time.Now().UTC()
		formattedTime := currentTime.Format(time.RFC3339)
		logItem := datadogV2.HTTPLogItem{
			Message:              fmt.Sprintf("{\"time\":\"%s\"}", formattedTime),
			AdditionalProperties: map[string]any{"time": formattedTime},
		}
		queue := []datadogV2.HTTPLogItem{logItem}
		dlq.Add(queue)
		data, err := dlq.JSONBytes()
		require.NoError(t, err)
		reader := io.NopCloser(bytes.NewReader(data))
		response := azblob.DownloadStreamResponse{
			DownloadResponse: blob.DownloadResponse{
				Body: reader,
			},
		}
		mockClient := storagemocks.NewMockAzureBlobClient(ctrl)
		mockClient.EXPECT().DownloadStream(gomock.Any(), storage.ForwarderContainer, deadletterqueue.BlobName, nil).Return(response, nil)
		createContainerResponse := azblob.CreateContainerResponse{}
		mockClient.EXPECT().CreateContainer(gomock.Any(), storage.ForwarderContainer, nil).AnyTimes().Return(createContainerResponse, nil)

		// Add expectation for UploadBuffer call
		uploadResponse := azblob.UploadBufferResponse{}
		mockClient.EXPECT().UploadBuffer(gomock.Any(), storage.ForwarderContainer, deadletterqueue.BlobName, gomock.Any(), gomock.Any()).Return(uploadResponse, nil)

		storageClient := storage.NewClient(mockClient)

		datadogClient := logmocks.NewMockDatadogLogsSubmitter(ctrl)
		datadogClient.EXPECT().SubmitLog(gomock.Any(), gomock.Any(), gomock.Any()).Return(nil, nil, nil)
		logsClient := logs.NewClient(datadogClient)

		processedDatadogClient := logmocks.NewMockDatadogLogsSubmitter(ctrl)
		processedLogsClient := logs.NewClient(processedDatadogClient)
		processedClients := []*logs.Client{processedLogsClient}

		ctx := context.Background()

		// WHEN
		err = processDeadLetterQueue(ctx, time.Now, log.NewEntry(nullLogger()), storageClient, logsClient, processedClients)

		// THEN
		assert.NoError(t, err)
	})
}

// TestRunMain exists for performance testing purposes.
func TestRunMain(t *testing.T) {
	t.Parallel()

	t.Run("fetchAndProcessLogs main", func(t *testing.T) {
		t.Parallel()
		if os.Getenv("FORWARDER_PROFILING") != "true" {
			t.Skip("Skipping profiling tests as FORWARDER_PROFILING is not set to true")
		}
		main()
	})
}

// getAzuriteConnectionString returns the connection string for a given Azurite container.
func getAzuriteConnectionString(ctx context.Context, container testcontainers.Container) (string, error) {
	ports, err := container.Ports(ctx)
	if err != nil {
		return "", err
	}

	// map exposed ports to host ports
	portMapping := make(map[nat.Port]string)
	for port, bindings := range ports {
		for _, binding := range bindings {
			portMapping[port] = binding.HostPort
		}
	}

	blobEndpoint := portMapping["10000/tcp"]
	queueEndpoint := portMapping["10001/tcp"]
	tableEndpoint := portMapping["10002/tcp"]

	// Construct the connection string
	return fmt.Sprintf(
		"DefaultEndpointsProtocol=http;AccountName=devstoreaccount1;AccountKey=Eby8vdM02xNOcqFlqUwJPLlmEtlCDXJ1OUzFT50uSRZ6IFsuFq2UVErCz4I6tq/K1SZFPTOtr/KBHBeksoGMGw==;BlobEndpoint=http://127.0.0.1:%s/devstoreaccount1;QueueEndpoint=http://127.0.0.1:%s/devstoreaccount1;TableEndpoint=http://127.0.0.1:%s/devstoreaccount1;",
		blobEndpoint, queueEndpoint, tableEndpoint,
	), nil

}

func azuriteRun(t *testing.T, ctx context.Context, azBlobClient storage.AzureBlobClient, now customtime.Now) ([]datadogV2.HTTPLogItem, error) {
	datadogConfig, logsChan := getDatadogConfig(func(req *http.Request) (*http.Response, error) {
		if req == nil {
			return nil, errors.New("request is nil")
		}
		return &http.Response{
			StatusCode: http.StatusOK,
			Body:       io.NopCloser(strings.NewReader("")),
		}, nil
	})

	submittedLogs := make([]datadogV2.HTTPLogItem, 0)
	submittedLogsGroup, ctx := errgroup.WithContext(ctx)

	ctrl := gomock.NewController(t)
	mockPiiScrubber := newMockPiiScrubber(ctrl)

	submittedLogsGroup.Go(func() error {
		for logItem := range logsChan {
			submittedLogs = append(submittedLogs, logItem)
		}
		return nil
	})

	runErr := run(ctx, nullLogger(), 1, datadogConfig, azBlobClient, mockPiiScrubber, now, versionTag)

	close(logsChan)
	logsErr := submittedLogsGroup.Wait()

	return submittedLogs, errors.Join(runErr, logsErr)
}

var (
	//go:embed fixtures/cursor_validation_state_a.json
	blobStateA []byte

	//go:embed fixtures/cursor_validation_state_b.json
	blobStateB []byte
)

// TestRunWithAzurite exists for performance testing purposes.
func TestRunWithAzurite(t *testing.T) {
	t.Parallel()

	t.Run("run two stage test against run", func(t *testing.T) {
		t.Parallel()
		if os.Getenv("RUN_AZURITE_TESTS") != "true" {
			t.Skip("Skipping azurite tests as RUN_AZURITE_TESTS is not set to true")
		}
		ctx := context.Background()

		// use testcontainers to create an azurite container
		// azurite is a storage account emulator
		req := testcontainers.ContainerRequest{
			Image:        "mcr.microsoft.com/azure-storage/azurite",
			ExposedPorts: []string{"10000/tcp", "10001/tcp", "10002/tcp"},
			WaitingFor:   wait.ForLog("Azurite Blob service is successfully listening at http://0.0.0.0:10000"),
		}
		azurite, err := testcontainers.GenericContainer(ctx, testcontainers.GenericContainerRequest{
			ContainerRequest: req,
			Started:          true,
		})

		connectionString, err := getAzuriteConnectionString(ctx, azurite)
		require.NoError(t, err)

		azBlobClient, err := azblob.NewClientFromConnectionString(connectionString, nil)
		require.NoError(t, err)

		functionAppContainer := "insights-logs-functionapplogs"

		// create azure storage container needed to upload the blobs
		_, err = azBlobClient.CreateContainer(ctx, functionAppContainer, nil)
		require.NoError(t, err)

		blobName := "resourceId=/SUBSCRIPTIONS/34464906-34FE-401E-A420-79BD0CE2A1DA/RESOURCEGROUPS/LOGGY-EASTUS2_GROUP/PROVIDERS/MICROSOFT.WEB/SITES/LOGGY-EASTUS2/y=2025/m=04/d=17/h=20/m=00/PT1H.json"

		_, err = azBlobClient.UploadBuffer(ctx, functionAppContainer, blobName, blobStateA, nil)
		require.NoError(t, err)

		// mock now
		customNow := func() time.Time {
			// return the time object for timestamp (UTC): 2025-04-21T17:30:25Z
			return time.Date(2025, 4, 21, 18, 30, 0, 0, time.UTC)
		}

		// Do run A
		_, err = azuriteRun(t, ctx, azBlobClient, customNow)
		require.NoError(t, err)

		// Upload the second state
		_, err = azBlobClient.UploadBuffer(ctx, functionAppContainer, blobName, blobStateB, nil)
		require.NoError(t, err)

		// Do run B
		_, err = azuriteRun(t, ctx, azBlobClient, customNow)
		require.NoError(t, err)

		testcontainers.CleanupContainer(t, azurite)
		require.NoError(t, err)
	})
}<|MERGE_RESOLUTION|>--- conflicted
+++ resolved
@@ -229,16 +229,10 @@
 		return nil
 	})
 
-<<<<<<< HEAD
-	err := run(ctx, nullLogger(), 1, datadogConfig, mockClient, mockPiiScrubber, time.Now, versionTag)
-
-	return submittedLogs, err
-=======
 	runErr := run(ctx, nullLogger(), 1, datadogConfig, mockClient, mockPiiScrubber, time.Now, versionTag)
 	close(logsChan)
 	logsErr := submittedLogsGroup.Wait()
 	return submittedLogs, errors.Join(runErr, logsErr)
->>>>>>> bcd9ae84
 }
 
 func TestRun(t *testing.T) {
