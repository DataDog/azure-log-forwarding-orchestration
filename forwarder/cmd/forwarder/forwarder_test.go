--- conflicted
+++ resolved
@@ -9,14 +9,11 @@
 	"testing"
 	"time"
 
-<<<<<<< HEAD
 	"github.com/DataDog/azure-log-forwarding-orchestration/forwarder/internal/metrics"
 
 	"github.com/Azure/azure-sdk-for-go/sdk/storage/azblob/container"
-=======
 	"golang.org/x/sync/errgroup"
 
->>>>>>> 73dd5317
 	"github.com/DataDog/azure-log-forwarding-orchestration/forwarder/internal/logs"
 
 	"github.com/DataDog/datadog-api-client-go/v2/api/datadogV2"
@@ -195,10 +192,12 @@
 		eg, egCtx := errgroup.WithContext(context.Background())
 
 		logsChannel := make(chan *logs.Log, 100)
+		volumeChannel := make(chan string, 100)
 
 		// WHEN
 		eg.Go(func() error {
-			return processLogs(egCtx, datadogClient, logsChannel)
+			defer close(volumeChannel)
+			return processLogs(egCtx, datadogClient, logsChannel, volumeChannel)
 		})
 		eg.Go(func() error {
 			defer close(logsChannel)
