--- conflicted
+++ resolved
@@ -24,11 +24,7 @@
 	ResourceLogAmounts map[string]int32 `json:"resourceLogAmounts"`
 }
 
-<<<<<<< HEAD
-func getContainers(ctx context.Context, client storage.Client, containerNameCh chan string) error {
-=======
 func getContainers(ctx context.Context, client storage.Client, containerNameCh chan<- string) error {
->>>>>>> 54fa3303
 	// Get the containers from the storage account
 	defer close(containerNameCh)
 	iter := client.GetContainersMatchingPrefix(ctx, storage.LogContainerPrefix)
@@ -171,23 +167,6 @@
 	//TODO[AZINTS-2653]: Add volume data to resourceVolumeMap once we have it
 	metricBlob := MetricEntry{(time.Now()).Unix(), time.Since(start).Milliseconds(), resourceVolumeMap}
 
-<<<<<<< HEAD
-	test_map := make(map[string]int32)
-	test_map["5a095f74c60a"] = 4
-	test_map["93a5885365f5"] = 6
-	//TODO: Remove test_map once we have an actual map
-	metricBlob := MetricEntry{(time.Now()).Unix(), time.Since(start).Milliseconds(), test_map}
-
-	metricBuffer, err := json.Marshal(metricBlob)
-
-	if err != nil {
-		logger.Fatalf("error while running: %v", err)
-	}
-
-	dateString := GetDateTimeString()
-
-	err = client.UploadBlob(ctx, "insights-logs-functionapplogs", dateString, metricBuffer)
-=======
 	metricBuffer, err := json.Marshal(metricBlob)
 
 	if err != nil {
@@ -198,7 +177,6 @@
 	blobName := dateString + ".txt"
 
 	err = client.UploadBlob(ctx, "forwarder-metrics", blobName, metricBuffer)
->>>>>>> 54fa3303
 
 	err = errors.Join(runErr, err)
 
