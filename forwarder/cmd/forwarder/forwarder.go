--- conflicted
+++ resolved
@@ -27,74 +27,6 @@
 	ResourceLogVolumes map[string]int32 `json:"resource_log_volume"`
 }
 
-<<<<<<< HEAD
-func getContainers(ctx context.Context, client *storage.Client, containerNameCh chan<- string) error {
-	// Get the containers from the storage account
-	defer close(containerNameCh)
-	iter := client.GetContainersMatchingPrefix(ctx, storage.LogContainerPrefix)
-
-	for {
-		containerList, err := iter.Next(ctx)
-
-		if errors.Is(err, iterator.Done) {
-			return nil
-		}
-
-		if err != nil {
-			return err
-		}
-
-		if containerList != nil {
-			for _, container := range containerList {
-				if container == nil {
-					continue
-				}
-				containerNameCh <- *container.Name
-			}
-		}
-	}
-}
-
-func getBlobs(ctx context.Context, client *storage.Client, containerName string, blobChannel chan<- storage.Blob) error {
-	// Get the blobs from the container
-	iter := client.ListBlobs(ctx, containerName)
-
-	for {
-		blobList, err := iter.Next(ctx)
-
-		if errors.Is(err, iterator.Done) {
-			return nil
-		}
-
-		if err != nil {
-			return err
-		}
-
-		if blobList != nil {
-			for _, blob := range blobList {
-				if blob == nil {
-					continue
-				}
-				blobChannel <- storage.Blob{Item: blob, Container: containerName}
-			}
-		}
-	}
-
-}
-
-func getBlobContents(ctx context.Context, client *storage.Client, blob storage.Blob, blobContentChannel chan<- storage.BlobSegment) (err error) {
-	span, ctx := tracer.StartSpanFromContext(ctx, "forwarder.getBlobContents")
-	defer span.Finish(tracer.WithError(err))
-
-	current, downloadErr := client.DownloadRange(ctx, blob, 0)
-	if downloadErr != nil {
-		return fmt.Errorf("getBlobContents: %v", downloadErr)
-	}
-
-	blobContentChannel <- current
-	return nil
-}
-
 func getLogsFromBlob(ctx context.Context, blob storage.BlobSegment, logsChannel chan<- []byte) (err error) {
 	scanner := bufio.NewScanner(bytes.NewReader(*blob.Content))
 	for scanner.Scan() {
@@ -102,11 +34,6 @@
 	}
 	return nil
 }
-=======
-// This function provides a standardized name for each blob that we can use to read and write blobs
-// Return type is a string of the current time in the UTC timezone formatted as YYYY-MM-DD-HH
-// Standardized with the LogForwarderClient class in log_forwarder_client.py in the control plane
->>>>>>> b2a3d2a8
 
 func Run(ctx context.Context, client *storage.Client, logger *log.Entry, now customtime.Now) (err error) {
 	span, ctx := tracer.StartSpanFromContext(ctx, "forwarder.Run")
