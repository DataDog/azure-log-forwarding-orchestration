--- conflicted
+++ resolved
@@ -11,6 +11,8 @@
 	"strconv"
 	"time"
 
+	"gopkg.in/DataDog/dd-trace-go.v1/ddtrace"
+
 	"github.com/DataDog/azure-log-forwarding-orchestration/forwarder/internal/metrics"
 
 	"google.golang.org/api/iterator"
@@ -47,20 +49,8 @@
 	for {
 		blobList, currErr := iter.Next(ctx)
 
-<<<<<<< HEAD
 		if errors.Is(currErr, iterator.Done) {
 			break
-=======
-	eg.Go(func() error {
-		span, ctx := tracer.StartSpanFromContext(ctx, "datadog.ProcessLogs")
-		defer func(span ddtrace.Span, err error) {
-		 	span.Finish(tracer.WithError(err))
-		}(span, err)
-		for logItem := range logCh {
-			resourceVolumes[logItem.ResourceId]++
-			currErr := logsClient.SubmitLog(ctx, logItem)
-			err = errors.Join(err, currErr)
->>>>>>> 21ccbcc9
 		}
 
 		if currErr != nil {
@@ -152,11 +142,38 @@
 	return resourceVolumes
 }
 
+func writeMetrics(ctx context.Context, storageClient *storage.Client, resourceVolumes map[string]int64, startTime time.Time) (int, error) {
+	metricBlob := metrics.MetricEntry{
+		Timestamp:          time.Now().Unix(),
+		RuntimeSeconds:     time.Since(startTime).Seconds(),
+		ResourceLogVolumes: resourceVolumes,
+	}
+
+	metricBuffer, err := metricBlob.ToBytes()
+
+	if err != nil {
+		return 0, fmt.Errorf("error while marshalling metrics: %v", err)
+	}
+
+	blobName := getMetricFileName(time.Now())
+
+	err = storageClient.UploadBlob(ctx, metrics.MetricsContainer, blobName, metricBuffer)
+
+	logCount := 0
+	for _, v := range resourceVolumes {
+		logCount += int(v)
+	}
+
+	return logCount, nil
+}
+
 func run(ctx context.Context, storageClient *storage.Client, logsClients []*logs.Client, logger *log.Entry, now customtime.Now) (err error) {
 	start := now()
 
 	span, ctx := tracer.StartSpanFromContext(ctx, "forwarder.Run")
-	defer span.Finish(tracer.WithError(err))
+	defer func(span ddtrace.Span, err error) {
+		span.Finish(tracer.WithError(err))
+	}(span, err)
 
 	defer func() {
 		for _, logsClient := range logsClients {
@@ -213,36 +230,19 @@
 			return getLogs(segmentCtx, storageClient, blob, logCh)
 		})
 	}
+
+	// Wait for all the goroutines to finish
 	err = errors.Join(err, downloadEg.Wait())
 	close(logCh)
-
 	err = errors.Join(err, logsEg.Wait())
-
 	close(volumeCh)
 	err = errors.Join(err, logVolumeEg.Wait())
 
-	metricBlob := metrics.MetricEntry{
-		Timestamp:          time.Now().Unix(),
-		RuntimeSeconds:     time.Since(start).Seconds(),
-		ResourceLogVolumes: resourceVolumes,
-	}
-
-	metricBuffer, err := metricBlob.ToBytes()
-
-	blobName := getMetricFileName(time.Now())
-
-	err = storageClient.UploadBlob(ctx, metrics.MetricsContainer, blobName, metricBuffer)
-
-	logCount := 0
-	for _, v := range resourceVolumes {
-		logCount += int(v)
-	}
+	// Write forwarder metrics
+	logCount, metricErr := writeMetrics(ctx, storageClient, resourceVolumes, start)
+	err = errors.Join(err, metricErr)
 
 	logger.Info(fmt.Sprintf("Finished processing %d logs", logCount))
-	if err != nil {
-		return fmt.Errorf("run: %v", err)
-	}
-
 	return err
 }
 
