package main

import (
	"context"
	"errors"
	"fmt"
	"os"
	"time"

	"github.com/DataDog/azure-log-forwarding-orchestration/forwarder/internal/cursor"

	"github.com/DataDog/azure-log-forwarding-orchestration/forwarder/internal/metrics"

	"google.golang.org/api/iterator"

	"github.com/DataDog/datadog-api-client-go/v2/api/datadog"
	"github.com/DataDog/datadog-api-client-go/v2/api/datadogV2"

	"github.com/DataDog/azure-log-forwarding-orchestration/forwarder/internal/logs"

	"github.com/Azure/azure-sdk-for-go/sdk/storage/azblob"
	"github.com/DataDog/azure-log-forwarding-orchestration/forwarder/internal/storage"
	customtime "github.com/DataDog/azure-log-forwarding-orchestration/forwarder/internal/time"
	log "github.com/sirupsen/logrus"
	"golang.org/x/sync/errgroup"
	"gopkg.in/DataDog/dd-trace-go.v1/ddtrace/tracer"
	"gopkg.in/DataDog/dd-trace-go.v1/profiler"
)

func getMetricFileName(now time.Time) string {
	return now.UTC().Format("2006-01-02-15") + ".json"
}

func Run(ctx context.Context, storageClient *storage.Client, logsClient *logs.Client, logger *log.Entry, now customtime.Now) (err error) {
	span, ctx := tracer.StartSpanFromContext(ctx, "forwarder.Run")
	defer span.Finish(tracer.WithError(err))
	start := time.Now()
	eg, egCtx := errgroup.WithContext(ctx)

	defer logsClient.Flush(ctx)

	cursors, err := cursor.LoadCursors(ctx, storageClient)
	if err != nil {
		return fmt.Errorf("error getting cursors: %v", err)
	}

	channelSize := 1000

	logCh := make(chan *logs.Log, channelSize)

	resourceVolumes := make(map[string]int64)

	eg.Go(func() error {
		span, ctx := tracer.StartSpanFromContext(ctx, "datadog.ProcessLogs")
		defer span.Finish(tracer.WithError(err))
		for logItem := range logCh {
			resourceVolumes[logItem.ResourceId]++
			currErr := logsClient.SubmitLog(ctx, logItem)
			err = errors.Join(err, currErr)
		}
		flushErr := logsClient.Flush(ctx)
		err = errors.Join(err, flushErr)
		return err
	})

	blobContentCh := make(chan storage.BlobSegment, channelSize)

	eg.Go(func() error {
		defer close(logCh)
		for blobContent := range blobContentCh {
			err := logs.ParseLogs(*blobContent.Content, logCh)
			if err != nil {
				logger.Error(fmt.Sprintf("Error getting logs from blob: %v", err))
				return err
			}
		}
		return nil
	})

	blobCh := make(chan storage.Blob, channelSize)
	currNow := now()

	eg.Go(func() error {
		span, getBlobsCtx := tracer.StartSpanFromContext(egCtx, "Run.GetBlobContents")
		defer span.Finish()
		defer close(blobContentCh)
		blobsEg, segmentCtx := errgroup.WithContext(getBlobsCtx)
		for blob := range blobCh {
			if !storage.Current(blob, currNow) {
				continue
			}
			blobsEg.Go(func() error {
				currentOffset, _ := cursors.GetCursor(*blob.Item.Name)
				current, err := storageClient.DownloadSegment(segmentCtx, blob, int64(currentOffset))
				if err != nil {
					return fmt.Errorf("download range for %s: %v", *blob.Item.Name, err)
				}

				cursors.SetCursor(current.Name, int(current.ContentLength))
				if err != nil {
					return fmt.Errorf("failed to download range for %s: %v", *blob.Item.Name, err)
				}

				blobContentCh <- current
				return nil
			})
		}
		return blobsEg.Wait()
	})

	containerCh := make(chan string, channelSize)

	// Get all the blobs in the containers
	eg.Go(func() error {
		span, blobCtx := tracer.StartSpanFromContext(egCtx, "Run.GetBlobsPerContainer")
		defer span.Finish()
		defer close(blobCh)
		var err error
		for c := range containerCh {
			iter := storageClient.ListBlobs(blobCtx, c)

			for {
				blobList, currErr := iter.Next(blobCtx)

				if errors.Is(currErr, iterator.Done) {
					break
				}

				if currErr != nil {
					err = errors.Join(fmt.Errorf("getting next page of blobs for %s: %v", c, currErr), err)
				}

				if blobList != nil {
					for _, b := range blobList {
						if b == nil {
							continue
						}
						blobCh <- storage.Blob{Item: b, Container: c}
					}
				}
			}
		}
		return err
	})

	// Get all the containers
	containerSpan, containerCtx := tracer.StartSpanFromContext(ctx, "Run.GetAllContainers")
	iter := storageClient.GetContainersMatchingPrefix(containerCtx, storage.LogContainerPrefix)
	for {
		containerList, currErr := iter.Next(containerCtx)

		if errors.Is(currErr, iterator.Done) {
			break
		}

		if err != nil {
			err = errors.Join(fmt.Errorf("getting next page of containers: %v", currErr), err)
			continue
		}

		if containerList != nil {
			for _, container := range containerList {
				if container == nil {
					continue
				}
				containerCh <- *container.Name
			}
		}
	}

	close(containerCh)
	containerSpan.Finish()

	err = errors.Join(err, eg.Wait())

	cursorErr := cursors.SaveCursors(ctx, storageClient)
	err = errors.Join(err, cursorErr)

	metricBlob := metrics.MetricEntry{
		Timestamp:          time.Now().Unix(),
		RuntimeSeconds:     time.Since(start).Seconds(),
		ResourceLogVolumes: resourceVolumes,
	}

	metricBuffer, marshalError := metricBlob.ToBytes()

	if marshalError != nil {
		logger.Fatalf("error while marshalling metrics: %v", marshalError)
	}

	blobName := getMetricFileName(time.Now())

<<<<<<< HEAD
	uploadErr := storageClient.AppendBlob(ctx, metrics.MetricsBucket, blobName, metricBuffer)
	err = errors.Join(err, uploadErr)
=======
	err = storageClient.UploadBlob(ctx, metrics.MetricsContainer, blobName, metricBuffer)
>>>>>>> 148e8901

	logCount := 0
	for _, v := range resourceVolumes {
		logCount += int(v)
	}
	logger.Info(fmt.Sprintf("Finished processing %d logs", logCount))

	if err != nil {
		return fmt.Errorf("run: %v", err)
	}

	return nil
}

func main() {
	tracer.Start()
	defer tracer.Stop()
	// Start a root span.
	var err error
	span, ctx := tracer.StartSpanFromContext(context.Background(), "forwarder.main")
	defer span.Finish(tracer.WithError(err))
	ctx = context.WithValue(
		ctx,
		datadog.ContextAPIKeys,
		map[string]datadog.APIKey{
			"apiKeyAuth": {
				Key: os.Getenv("DD_API_KEY"),
			},
		},
	)
	start := time.Now()
	// use JSONFormatter
	log.SetFormatter(&log.JSONFormatter{})
	logger := log.WithFields(log.Fields{"service": "forwarder"})

	err = profiler.Start(
		profiler.WithProfileTypes(
			profiler.CPUProfile,
			profiler.HeapProfile,
			profiler.BlockProfile,
			profiler.MutexProfile,
			profiler.GoroutineProfile,
		),
		profiler.WithAPIKey(""),
	)
	if err != nil {
		logger.Fatal(err)
	}
	defer profiler.Stop()

	logger.Info(fmt.Sprintf("Start time: %v", start.String()))
	storageAccountConnectionString := os.Getenv("AzureWebJobsStorage")
	azBlobClient, err := azblob.NewClientFromConnectionString(storageAccountConnectionString, nil)
	if err != nil {
		logger.Fatalf("error creating azure blob client: %v", err)
		return
	}

	storageClient := storage.NewClient(azBlobClient)

	datadogConfig := datadog.NewConfiguration()
	datadogConfig.RetryConfiguration.HTTPRetryTimeout = 90 * time.Second
	apiClient := datadog.NewAPIClient(datadogConfig)

	logsClient := datadogV2.NewLogsApi(apiClient)

	datadogClient := logs.NewClient(logsClient)

	err = Run(ctx, storageClient, datadogClient, logger, time.Now)

	logger.Info(fmt.Sprintf("Run time: %v", time.Since(start).String()))
	logger.Info(fmt.Sprintf("Final time: %v", (time.Now()).String()))
	if err != nil {
		logger.Fatalf("error while running: %v", err)
	}
}<|MERGE_RESOLUTION|>--- conflicted
+++ resolved
@@ -190,12 +190,8 @@
 
 	blobName := getMetricFileName(time.Now())
 
-<<<<<<< HEAD
-	uploadErr := storageClient.AppendBlob(ctx, metrics.MetricsBucket, blobName, metricBuffer)
+	uploadErr := storageClient.AppendBlob(ctx, metrics.MetricsContainer, blobName, metricBuffer)
 	err = errors.Join(err, uploadErr)
-=======
-	err = storageClient.UploadBlob(ctx, metrics.MetricsContainer, blobName, metricBuffer)
->>>>>>> 148e8901
 
 	logCount := 0
 	for _, v := range resourceVolumes {
