package main

import (
	// stdlib
	"context"
	"errors"
	"fmt"
	"io"
<<<<<<< HEAD
	"os"
=======
	"math"
>>>>>>> d71bd560
	"strconv"
	"time"

	// 3p
	"github.com/Azure/azure-sdk-for-go/sdk/storage/azblob"
	log "github.com/sirupsen/logrus"
	"golang.org/x/sync/errgroup"

	// datadog
	"github.com/DataDog/datadog-api-client-go/v2/api/datadog"
	"github.com/DataDog/datadog-api-client-go/v2/api/datadogV2"
	"gopkg.in/DataDog/dd-trace-go.v1/ddtrace"
	"gopkg.in/DataDog/dd-trace-go.v1/ddtrace/tracer"
	"gopkg.in/DataDog/dd-trace-go.v1/profiler"

	// project
	"github.com/DataDog/azure-log-forwarding-orchestration/forwarder/internal/cursor"
	"github.com/DataDog/azure-log-forwarding-orchestration/forwarder/internal/environment"
	"github.com/DataDog/azure-log-forwarding-orchestration/forwarder/internal/logs"
	"github.com/DataDog/azure-log-forwarding-orchestration/forwarder/internal/metrics"
	"github.com/DataDog/azure-log-forwarding-orchestration/forwarder/internal/storage"
	customtime "github.com/DataDog/azure-log-forwarding-orchestration/forwarder/internal/time"
)

// serviceName is the service tag used for APM and logs about this forwarder.
const serviceName = "dd-azure-forwarder"

// resourceBytes is a struct to hold the resource id and the number of bytes processed for that resource.
type resourceBytes struct {
	resourceId string
	bytes      int64
}

func getLogs(ctx context.Context, storageClient *storage.Client, cursors *cursor.Cursors, blob storage.Blob, logsChannel chan<- *logs.Log) (err error) {
	currentOffset := cursors.GetCursor(blob.Container.Name, blob.Name)
	if currentOffset == blob.ContentLength {
		// Cursor is at the end of the blob, no need to process
		return nil
	}
	if currentOffset > blob.ContentLength {
		return fmt.Errorf("cursor is ahead of blob length for %s", blob.Name)
	}
	content, err := storageClient.DownloadSegment(ctx, blob, currentOffset)
	if err != nil {
		return fmt.Errorf("download range for %s: %w", blob.Name, err)
	}

	writtenBytes, err := parseLogs(content.Reader, blob.Container.Name, logsChannel)

	// we have processed and submitted logs up to currentOffset+int64(writtenBytes) whether the error is nil or not
	cursors.SetCursor(blob.Container.Name, blob.Name, currentOffset+int64(writtenBytes))

	return err
}

func parseLogs(reader io.ReadCloser, containerName string, logsChannel chan<- *logs.Log) (int64, error) {
	var processedBytes int64

	var currLog *logs.Log
	var err error
	for currLog, err = range logs.ParseLogs(reader, containerName) {
		if err != nil {
			break
		}

		// bufio.Scanner consumes the new line character so we need to add it back
		processedBytes += currLog.ByteSize
		logsChannel <- currLog
	}
	return processedBytes, err
}

func processLogs(ctx context.Context, logsClient *logs.Client, logger *log.Entry, logsCh <-chan *logs.Log, resourceIdCh chan<- string, resourceBytesCh chan<- resourceBytes) (err error) {
	span, ctx := tracer.StartSpanFromContext(ctx, "datadog.ProcessLogs")
	defer span.Finish(tracer.WithError(err))
	for logItem := range logsCh {
		resourceIdCh <- logItem.ResourceId
		currErr := logsClient.AddLog(ctx, logItem)
		var invalidLogError logs.TooLargeError
		if errors.As(currErr, &invalidLogError) {
			logger.Warning(invalidLogError.Error())
		}
		err = errors.Join(err, currErr)
		resourceBytesCh <- resourceBytes{resourceId: logItem.ResourceId, bytes: int64(logItem.Length())}
	}
	flushErr := logsClient.Flush(ctx)
	err = errors.Join(err, flushErr)
	return err
}

func getLogVolume(resourceIdCh <-chan string) map[string]int64 {
	var resourceVolumes = make(map[string]int64)
	for volume := range resourceIdCh {
		resourceVolumes[volume]++
	}
	return resourceVolumes
}

func getLogBytes(resourceBytesCh <-chan resourceBytes) map[string]int64 {
	var resourceBytesMap = make(map[string]int64)
	for bytes := range resourceBytesCh {
		if _, ok := resourceBytesMap[bytes.resourceId]; !ok {
			resourceBytesMap[bytes.resourceId] = bytes.bytes
			continue
		}
		resourceBytesMap[bytes.resourceId] += bytes.bytes
	}
	return resourceBytesMap
}

func writeMetrics(ctx context.Context, storageClient *storage.Client, resourceVolumes map[string]int64, resourceBytes map[string]int64, startTime time.Time) (int, error) {
	metricBlob := metrics.MetricEntry{
		Timestamp:          time.Now().Unix(),
		RuntimeSeconds:     time.Since(startTime).Seconds(),
		ResourceLogVolumes: resourceVolumes,
		ResourceLogBytes:   resourceBytes,
	}

	metricBuffer, err := metricBlob.ToBytes()

	if err != nil {
		return 0, fmt.Errorf("error while marshalling metrics: %w", err)
	}

	blobName := metrics.GetMetricFileName(time.Now())

	err = storageClient.AppendBlob(ctx, storage.ForwarderContainer, blobName, metricBuffer)

	logCount := 0
	for _, v := range resourceVolumes {
		logCount += int(v)
	}

	return logCount, nil
}

func run(ctx context.Context, storageClient *storage.Client, logsClients []*logs.Client, logger *log.Entry, now customtime.Now) (err error) {
	start := now()

	span, ctx := tracer.StartSpanFromContext(ctx, "forwarder.Run")
	defer func(span ddtrace.Span, err error) {
		span.Finish(tracer.WithError(err))
	}(span, err)

	defer func() {
		for _, logsClient := range logsClients {
			flushErr := logsClient.Flush(ctx)
			if flushErr != nil {
				logger.Error(fmt.Errorf("error flushing logs: %w", flushErr))
				err = errors.Join(err, flushErr)
			}
		}
	}()

	// Download cursors
	cursors, err := cursor.LoadCursors(ctx, storageClient, logger)
	if err != nil {
		return err
	}

	channelSize := len(logsClients)
	var resourceVolumes map[string]int64
	logCh := make(chan *logs.Log, channelSize)
	resourceIdCh := make(chan string, channelSize)
	var resourceBytesMap map[string]int64
	resourceBytesCh := make(chan resourceBytes, channelSize)

	// Spawn log volume processing goroutine
	logVolumeEg, _ := errgroup.WithContext(ctx)
	logVolumeEg.Go(func() error {
		resourceVolumes = getLogVolume(resourceIdCh)
		return nil
	})

	// Spawn log bytes processing goroutine
	logBytesEg, _ := errgroup.WithContext(ctx)
	logBytesEg.Go(func() error {
		resourceBytesMap = getLogBytes(resourceBytesCh)
		return nil
	})

	// Spawn log processing goroutines
	logsEg, logsCtx := errgroup.WithContext(ctx)
	for _, logsClient := range logsClients {
		logsEg.Go(func() error {
			return processLogs(logsCtx, logsClient, logger, logCh, resourceIdCh, resourceBytesCh)
		})
	}

	// Get all the containers
	containers := storageClient.GetContainersMatchingPrefix(ctx, storage.LogContainerPrefix, logger)

	// Get all the blobs
	currNow := now()
	downloadEg, segmentCtx := errgroup.WithContext(ctx)
	downloadEg.SetLimit(channelSize)
	for c := range containers {
		blobs := storageClient.ListBlobs(ctx, c, logger)

		// Per blob spawn goroutine to download and transform
		for blob := range blobs {
			// Skip blobs that are not recent
			// Blobs may have old data that we don't want to process
			if !blob.IsCurrent(currNow) {
				continue
			}
			downloadEg.Go(func() error {
				return getLogs(segmentCtx, storageClient, cursors, blob, logCh)
			})
		}
	}

	// Wait for all the goroutines to finish
	err = errors.Join(err, downloadEg.Wait())
	close(logCh)
	err = errors.Join(err, logsEg.Wait())
	close(resourceIdCh)
	err = errors.Join(err, logVolumeEg.Wait())
	close(resourceBytesCh)
	err = errors.Join(err, logBytesEg.Wait())

	// Save cursors
	cursorErr := cursors.SaveCursors(ctx, storageClient)
	err = errors.Join(err, cursorErr)

	// Write forwarder metrics
	logCount, metricErr := writeMetrics(ctx, storageClient, resourceVolumes, resourceBytesMap, start)
	err = errors.Join(err, metricErr)

	logger.Info(fmt.Sprintf("Finished processing %d logs", logCount))
	return err
}

func main() {
	apmEnabled := environment.APMEnabled()

	if apmEnabled {
		tracer.Start()
		defer tracer.Stop()
	}
	var err error
	span, ctx := tracer.StartSpanFromContext(context.Background(), "forwarder.main")
	defer span.Finish(tracer.WithError(err))

	// Set Datadog API Key
	ctx = context.WithValue(
		ctx,
		datadog.ContextAPIKeys,
		map[string]datadog.APIKey{
			"apiKeyAuth": {
				Key: environment.Get(environment.DD_API_KEY),
			},
		},
	)

	// Set Datadog site
	ddSite := environment.Get(environment.DD_SITE)
	if ddSite == "" {
		ddSite = "datadoghq.com"
	}
	ctx = context.WithValue(ctx,
		datadog.ContextServerVariables,
		map[string]string{
			"site": ddSite,
		})

	start := time.Now()
	log.SetFormatter(&log.JSONFormatter{})
	logger := log.WithFields(log.Fields{"service": serviceName})

	if apmEnabled {
		err = profiler.Start(
			profiler.WithProfileTypes(
				profiler.CPUProfile,
				profiler.HeapProfile,
				profiler.BlockProfile,
				profiler.MutexProfile,
				profiler.GoroutineProfile,
			),
			profiler.WithAPIKey(environment.Get(environment.DD_API_KEY)),
			profiler.WithService(serviceName),
			profiler.WithAgentlessUpload(),
		)
		if err != nil {
			logger.Warning(err)
		}
		defer profiler.Stop()
	}

	logger.Info(fmt.Sprintf("Start time: %v", start.String()))

	forceProfile := environment.Get(environment.DD_FORCE_PROFILE)
	if forceProfile != "" {
		// Sleep for 5 seconds to allow profiler to start
		time.Sleep(5 * time.Second)
	}

	goroutineString := environment.Get(environment.NUM_GOROUTINES)
	if goroutineString == "" {
		goroutineString = "10"
	}
	goroutineAmount, err := strconv.ParseInt(goroutineString, 10, 64)
	if err != nil {
		logger.Fatalf(fmt.Errorf("error parsing MAX_GOROUTINES: %w", err).Error())
	}

	// Initialize storage client
	storageAccountConnectionString := environment.Get(environment.AZURE_WEB_JOBS_STORAGE)
	azBlobClient, err := azblob.NewClientFromConnectionString(storageAccountConnectionString, nil)
	if err != nil {
		logger.Fatalf(fmt.Errorf("error creating azure blob client: %w", err).Error())
		return
	}
	storageClient := storage.NewClient(azBlobClient)

	// Initialize log submission client
	datadogConfig := datadog.NewConfiguration()
	datadogConfig.RetryConfiguration.HTTPRetryTimeout = 90 * time.Second
	apiClient := datadog.NewAPIClient(datadogConfig)
	logsApiClient := datadogV2.NewLogsApi(apiClient)

	var logsClients []*logs.Client
	for range goroutineAmount {
		logsClients = append(logsClients, logs.NewClient(logsApiClient))
	}

	runErr := run(ctx, storageClient, logsClients, logger, time.Now)

	err = errors.Join(runErr, err)

	logger.Info(fmt.Sprintf("Run time: %v", time.Since(start).String()))
	logger.Info(fmt.Sprintf("Final time: %v", (time.Now()).String()))
	if err != nil {
		logger.Fatalf(fmt.Errorf("error while running: %w", err).Error())
	}
}<|MERGE_RESOLUTION|>--- conflicted
+++ resolved
@@ -6,11 +6,6 @@
 	"errors"
 	"fmt"
 	"io"
-<<<<<<< HEAD
-	"os"
-=======
-	"math"
->>>>>>> d71bd560
 	"strconv"
 	"time"
 
