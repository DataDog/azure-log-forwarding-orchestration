package main

import (
	"context"
	"errors"
	"fmt"
	"os"
	"time"

	"github.com/DataDog/azure-log-forwarding-orchestration/forwarder/internal/cursor"

	"github.com/DataDog/azure-log-forwarding-orchestration/forwarder/internal/metrics"

	"google.golang.org/api/iterator"

	"github.com/DataDog/datadog-api-client-go/v2/api/datadog"
	"github.com/DataDog/datadog-api-client-go/v2/api/datadogV2"

	"github.com/DataDog/azure-log-forwarding-orchestration/forwarder/internal/logs"

	"github.com/Azure/azure-sdk-for-go/sdk/storage/azblob"
	"github.com/DataDog/azure-log-forwarding-orchestration/forwarder/internal/storage"
	customtime "github.com/DataDog/azure-log-forwarding-orchestration/forwarder/internal/time"
	log "github.com/sirupsen/logrus"
	"golang.org/x/sync/errgroup"
	"gopkg.in/DataDog/dd-trace-go.v1/ddtrace/tracer"
	"gopkg.in/DataDog/dd-trace-go.v1/profiler"
)

func getMetricFileName(now time.Time) string {
	return now.UTC().Format("2006-01-02-15") + ".json"
}

func Run(ctx context.Context, storageClient *storage.Client, logsClient *logs.Client, logger *log.Entry, now customtime.Now) (err error) {
	span, ctx := tracer.StartSpanFromContext(ctx, "forwarder.Run")
	defer span.Finish(tracer.WithError(err))
	start := time.Now()
	eg, egCtx := errgroup.WithContext(ctx)

	defer logsClient.Flush(ctx)

	cursors, err := cursor.LoadCursors(ctx, storageClient)
	if err != nil {
		return fmt.Errorf("error getting cursors: %v", err)
	}

	channelSize := 1000

	logCh := make(chan *logs.Log, channelSize)

	resourceVolumes := make(map[string]int64)

	eg.Go(func() error {
		span, ctx := tracer.StartSpanFromContext(ctx, "datadog.ProcessLogs")
		defer span.Finish(tracer.WithError(err))
		for logItem := range logCh {
			resourceVolumes[logItem.ResourceId]++
			currErr := logsClient.SubmitLog(ctx, logItem)
			err = errors.Join(err, currErr)
		}
		flushErr := logsClient.Flush(ctx)
		err = errors.Join(err, flushErr)
		return err
	})

	blobContentCh := make(chan storage.BlobSegment, channelSize)

	eg.Go(func() error {
		defer close(logCh)
		for blobContent := range blobContentCh {
			err := logs.ParseLogs(*blobContent.Content, logCh)
			if err != nil {
				logger.Error(fmt.Sprintf("Error getting logs from blob: %v", err))
				return err
			}
		}
		return nil
	})

	blobCh := make(chan storage.Blob, channelSize)
	currNow := now()

	eg.Go(func() error {
<<<<<<< HEAD
		return storage.GetBlobContents(egCtx, logger, storageClient, blobCh, blobContentCh, currNow, cursors)
=======
		span, getBlobsCtx := tracer.StartSpanFromContext(egCtx, "Run.GetBlobContents")
		defer span.Finish()
		defer close(blobContentCh)
		blobsEg, segmentCtx := errgroup.WithContext(getBlobsCtx)
		for blob := range blobCh {
			if !storage.Current(blob, currNow) {
				continue
			}
			blobsEg.Go(func() error {
				current, err := storageClient.DownloadSegment(segmentCtx, blob, 0)
				if err != nil {
					return fmt.Errorf("download range for %s: %v", *blob.Item.Name, err)
				}

				blobContentCh <- current
				return nil
			})
		}
		return blobsEg.Wait()
>>>>>>> 84e8bb9c
	})

	containerCh := make(chan string, channelSize)

	// Get all the blobs in the containers
	eg.Go(func() error {
		span, blobCtx := tracer.StartSpanFromContext(egCtx, "Run.GetBlobsPerContainer")
		defer span.Finish()
		defer close(blobCh)
		var err error
		for c := range containerCh {
			iter := storageClient.ListBlobs(blobCtx, c)

			for {
				blobList, currErr := iter.Next(blobCtx)

				if errors.Is(currErr, iterator.Done) {
					break
				}

				if currErr != nil {
					err = errors.Join(fmt.Errorf("getting next page of blobs for %s: %v", c, currErr), err)
				}

				if blobList != nil {
					for _, b := range blobList {
						if b == nil {
							continue
						}
						blobCh <- storage.Blob{Item: b, Container: c}
					}
				}
			}
		}
		return err
	})

	// Get all the containers
	containerSpan, containerCtx := tracer.StartSpanFromContext(ctx, "Run.GetAllContainers")
	iter := storageClient.GetContainersMatchingPrefix(containerCtx, storage.LogContainerPrefix)
	for {
		containerList, currErr := iter.Next(containerCtx)

		if errors.Is(currErr, iterator.Done) {
			break
		}

		if err != nil {
			err = errors.Join(fmt.Errorf("getting next page of containers: %v", currErr), err)
			continue
		}

		if containerList != nil {
			for _, container := range containerList {
				if container == nil {
					continue
				}
				containerCh <- *container.Name
			}
		}
	}

	close(containerCh)
	containerSpan.Finish()

	err = errors.Join(err, eg.Wait())

	cursorErr := cursors.SaveCursors(ctx, storageClient)
	err = errors.Join(err, cursorErr)

	metricBlob := metrics.MetricEntry{
		Timestamp:          time.Now().Unix(),
		RuntimeSeconds:     time.Since(start).Seconds(),
		ResourceLogVolumes: resourceVolumes,
	}

	metricBuffer, marshalError := metricBlob.ToBytes()

	if marshalError != nil {
		logger.Fatalf("error while marshalling metrics: %v", marshalError)
	}

	blobName := getMetricFileName(time.Now())

	uploadErr := storageClient.AppendBlob(ctx, metrics.MetricsBucket, blobName, metricBuffer)
	err = errors.Join(err, uploadErr)

	totalLogs := 0
	for _, v := range resourceVolumes {
		totalLogs += int(v)
	}

<<<<<<< HEAD
	logger.Info(fmt.Sprintf("Finished processing %d logs", totalLogs))
=======
	logCount := 0
	for _, v := range resourceVolumes {
		logCount += int(v)
	}
	logger.Info(fmt.Sprintf("Finished processing %d logs", logCount))
>>>>>>> 84e8bb9c
	if err != nil {
		return fmt.Errorf("run: %v", err)
	}

	return nil
}

func main() {
	tracer.Start()
	defer tracer.Stop()
	// Start a root span.
	var err error
	span, ctx := tracer.StartSpanFromContext(context.Background(), "forwarder.main")
	defer span.Finish(tracer.WithError(err))
	ctx = context.WithValue(
		ctx,
		datadog.ContextAPIKeys,
		map[string]datadog.APIKey{
			"apiKeyAuth": {
				Key: os.Getenv("DD_API_KEY"),
			},
		},
	)
	start := time.Now()
	// use JSONFormatter
	log.SetFormatter(&log.JSONFormatter{})
	logger := log.WithFields(log.Fields{"service": "forwarder"})

	err = profiler.Start(
		profiler.WithProfileTypes(
			profiler.CPUProfile,
			profiler.HeapProfile,
			profiler.BlockProfile,
			profiler.MutexProfile,
			profiler.GoroutineProfile,
		),
		profiler.WithAPIKey(""),
	)
	if err != nil {
		logger.Fatal(err)
	}
	defer profiler.Stop()

	logger.Info(fmt.Sprintf("Start time: %v", start.String()))
	storageAccountConnectionString := os.Getenv("AzureWebJobsStorage")
	azBlobClient, err := azblob.NewClientFromConnectionString(storageAccountConnectionString, nil)
	if err != nil {
		logger.Fatalf("error creating azure blob client: %v", err)
		return
	}

	storageClient := storage.NewClient(azBlobClient)

	datadogConfig := datadog.NewConfiguration()
	datadogConfig.RetryConfiguration.HTTPRetryTimeout = 90 * time.Second
	apiClient := datadog.NewAPIClient(datadogConfig)

	logsClient := datadogV2.NewLogsApi(apiClient)

	datadogClient := logs.NewClient(logsClient)

	err = Run(ctx, storageClient, datadogClient, logger, time.Now)

	logger.Info(fmt.Sprintf("Run time: %v", time.Since(start).String()))
	logger.Info(fmt.Sprintf("Final time: %v", (time.Now()).String()))
	if err != nil {
		logger.Fatalf("error while running: %v", err)
	}
}<|MERGE_RESOLUTION|>--- conflicted
+++ resolved
@@ -81,9 +81,6 @@
 	currNow := now()
 
 	eg.Go(func() error {
-<<<<<<< HEAD
-		return storage.GetBlobContents(egCtx, logger, storageClient, blobCh, blobContentCh, currNow, cursors)
-=======
 		span, getBlobsCtx := tracer.StartSpanFromContext(egCtx, "Run.GetBlobContents")
 		defer span.Finish()
 		defer close(blobContentCh)
@@ -93,9 +90,15 @@
 				continue
 			}
 			blobsEg.Go(func() error {
-				current, err := storageClient.DownloadSegment(segmentCtx, blob, 0)
+				currentOffset, _ := cursors.GetCursor(*blob.Item.Name)
+				current, err := storageClient.DownloadSegment(segmentCtx, blob, int64(currentOffset))
 				if err != nil {
 					return fmt.Errorf("download range for %s: %v", *blob.Item.Name, err)
+				}
+
+				cursors.SetCursor(current.Name, int(current.ContentLength))
+				if err != nil {
+					return fmt.Errorf("failed to download range for %s: %v", *blob.Item.Name, err)
 				}
 
 				blobContentCh <- current
@@ -103,7 +106,6 @@
 			})
 		}
 		return blobsEg.Wait()
->>>>>>> 84e8bb9c
 	})
 
 	containerCh := make(chan string, channelSize)
@@ -191,20 +193,12 @@
 	uploadErr := storageClient.AppendBlob(ctx, metrics.MetricsBucket, blobName, metricBuffer)
 	err = errors.Join(err, uploadErr)
 
-	totalLogs := 0
-	for _, v := range resourceVolumes {
-		totalLogs += int(v)
-	}
-
-<<<<<<< HEAD
-	logger.Info(fmt.Sprintf("Finished processing %d logs", totalLogs))
-=======
 	logCount := 0
 	for _, v := range resourceVolumes {
 		logCount += int(v)
 	}
 	logger.Info(fmt.Sprintf("Finished processing %d logs", logCount))
->>>>>>> 84e8bb9c
+
 	if err != nil {
 		return fmt.Errorf("run: %v", err)
 	}
