--- conflicted
+++ resolved
@@ -32,8 +32,6 @@
 	customtime "github.com/DataDog/azure-log-forwarding-orchestration/forwarder/internal/time"
 )
 
-<<<<<<< HEAD
-=======
 // maxBufferSize is the maximum buffer to use for scanning logs.
 // Logs greater than this buffer will be dropped by bufio.Scanner.
 // The buffer is defaulted to the maximum value of an integer.
@@ -42,64 +40,6 @@
 // initialBufferSize is the initial buffer size to use for scanning logs.
 const initialBufferSize = 1024 * 1024 * 5
 
-func getBlobs(ctx context.Context, storageClient *storage.Client, container string) ([]storage.Blob, error) {
-	var blobs []storage.Blob
-	var err error
-
-	iter := storageClient.ListBlobs(ctx, container)
-	for {
-		blobList, currErr := iter.Next(ctx)
-
-		if errors.Is(currErr, iterator.Done) {
-			break
-		}
-
-		if currErr != nil {
-			err = errors.Join(fmt.Errorf("getting next page of blobs for %s: %w", container, currErr), err)
-		}
-
-		if blobList == nil {
-			continue
-		}
-		for _, b := range blobList {
-			if b == nil {
-				continue
-			}
-			blobs = append(blobs, storage.Blob{Item: b, Container: container})
-		}
-	}
-	return blobs, err
-}
-
-func getContainers(ctx context.Context, storageClient *storage.Client) ([]string, error) {
-	var containers []string
-	var err error
-	iter := storageClient.GetContainersMatchingPrefix(ctx, storage.LogContainerPrefix)
-	for {
-		containerList, currErr := iter.Next(ctx)
-
-		if errors.Is(currErr, iterator.Done) {
-			break
-		}
-
-		if currErr != nil {
-			err = errors.Join(fmt.Errorf("getting next page of containers: %w", currErr), err)
-			continue
-		}
-
-		if containerList != nil {
-			for _, container := range containerList {
-				if container == nil {
-					continue
-				}
-				containers = append(containers, *container.Name)
-			}
-		}
-	}
-	return containers, err
-}
-
->>>>>>> 1f891dcb
 func getLogs(ctx context.Context, storageClient *storage.Client, cursors *cursor.Cursors, blob storage.Blob, logsChannel chan<- *logs.Log) (err error) {
 	currentOffset := cursors.GetCursor(blob.Name)
 	content, err := storageClient.DownloadSegment(ctx, blob, currentOffset)
