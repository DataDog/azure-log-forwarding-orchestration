package blobStorage

import (
	"context"
<<<<<<< HEAD
	"errors"
	"fmt"
	"io"
	"log"

=======
>>>>>>> c383ea42
	"github.com/Azure/azure-sdk-for-go/sdk/azcore/runtime"
	"github.com/Azure/azure-sdk-for-go/sdk/storage/azblob"
	"io"
)

// Rerun if changes are made to the interface
//go:generate mockgen -source=$GOFILE -destination=./tests/mocks/$GOFILE -package=mocks

// AzureBlobClient wraps around the azblob.Client struct, to allow for mocking.
// these are the inherited and used methods.
type AzureBlobClient interface {
	UploadStream(ctx context.Context, containerName string, blobName string, body io.Reader, o *azblob.UploadStreamOptions) (azblob.UploadStreamResponse, error)
	DownloadStream(ctx context.Context, containerName string, blobName string, o *azblob.DownloadStreamOptions) (azblob.DownloadStreamResponse, error)

	NewListBlobsFlatPager(containerName string, o *azblob.ListBlobsFlatOptions) *runtime.Pager[azblob.ListBlobsFlatResponse]
	NewListContainersPager(o *azblob.ListContainersOptions) *runtime.Pager[azblob.ListContainersResponse]

	// CreateContainer NewListBlobsFlatPager(containerName string, o *azblob.ListBlobsFlatOptions) *runtime.Pager[azblob.ListBlobsFlatResponse]
	//NewListContainersPager(o *azblob.ListContainersOptions) *runtime.Pager[azblob.ListContainersResponse]

	CreateContainer(ctx context.Context, containerName string, o *azblob.CreateContainerOptions) (azblob.CreateContainerResponse, error)
	DeleteContainer(ctx context.Context, containerName string, o *azblob.DeleteContainerOptions) (azblob.DeleteContainerResponse, error)
	DeleteBlob(ctx context.Context, containerName string, blobName string, o *azblob.DeleteBlobOptions) (azblob.DeleteBlobResponse, error)
}

<<<<<<< HEAD
type Runnable func() error

type ErrGroup interface {
	Go(Runnable)
	Wait() error
	SetLimit(int)
}

type BlobClient struct {
	Client         *azblob.Client
	Context        context.Context
	ContextCancel  context.CancelFunc
	StorageAccount string
}

func NewBlobClient(context context.Context, cancel context.CancelFunc, storageAccount string) (*BlobClient, error) {

	client, err := azblob.NewClientFromConnectionString(storageAccount, nil)
	if err != nil {
		log.Println(err)
		fmt.Println(err)
		return nil, errors.New("failed to create azure client")
	}

	return &BlobClient{
		Context:        context,
		Client:         client,
		ContextCancel:  cancel,
		StorageAccount: storageAccount,
	}, nil
=======
type AzurePager[T any] interface {
	NextPage(ctx context.Context) (T, error)
	More() bool
>>>>>>> c383ea42
}<|MERGE_RESOLUTION|>--- conflicted
+++ resolved
@@ -2,17 +2,13 @@
 
 import (
 	"context"
-<<<<<<< HEAD
 	"errors"
 	"fmt"
 	"io"
 	"log"
 
-=======
->>>>>>> c383ea42
 	"github.com/Azure/azure-sdk-for-go/sdk/azcore/runtime"
 	"github.com/Azure/azure-sdk-for-go/sdk/storage/azblob"
-	"io"
 )
 
 // Rerun if changes are made to the interface
@@ -35,7 +31,6 @@
 	DeleteBlob(ctx context.Context, containerName string, blobName string, o *azblob.DeleteBlobOptions) (azblob.DeleteBlobResponse, error)
 }
 
-<<<<<<< HEAD
 type Runnable func() error
 
 type ErrGroup interface {
@@ -66,9 +61,10 @@
 		ContextCancel:  cancel,
 		StorageAccount: storageAccount,
 	}, nil
-=======
+
+}
+
 type AzurePager[T any] interface {
 	NextPage(ctx context.Context) (T, error)
 	More() bool
->>>>>>> c383ea42
 }