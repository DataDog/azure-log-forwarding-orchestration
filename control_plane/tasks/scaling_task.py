--- conflicted
+++ resolved
@@ -256,17 +256,9 @@
                 for metric_str in metric_dicts
                 if (metric_entry := deserialize_blob_metric_entry(metric_str, oldest_valid_timestamp))
             ]
-<<<<<<< HEAD
-            if not forwarder_metrics:
-                log.warning("No valid metrics found for forwarder %s", config_id)
-            if SHOULD_SUBMIT_METRICS:
-                self.submit_background_task(client.submit_log_forwarder_metrics(config_id, forwarder_metrics))
-=======
             if len(forwarder_metrics) == 0:
                 log.info("No valid metrics found for forwarder %s", config_id)
-                return None
             self.submit_background_task(client.submit_log_forwarder_metrics(config_id, forwarder_metrics))
->>>>>>> a36a46d8
             return forwarder_metrics
         except HttpResponseError:
             log.exception("Recieved azure HTTP error: ")
