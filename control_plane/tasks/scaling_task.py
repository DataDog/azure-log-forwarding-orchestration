# stdlib
from asyncio import Task as AsyncTask
from asyncio import create_task, gather, run, wait
from collections.abc import Coroutine
from copy import deepcopy
from datetime import datetime, timedelta
from json import dumps
from logging import DEBUG, INFO, basicConfig, getLogger
from os import environ
from typing import Any
from uuid import uuid4

# 3p
from azure.core.exceptions import HttpResponseError
from tenacity import RetryError, retry, retry_if_result, stop_after_attempt

# project
from cache.assignment_cache import ASSIGNMENT_CACHE_BLOB, deserialize_assignment_cache
from cache.common import (
    InvalidCacheError,
    LogForwarder,
    get_config_option,
    read_cache,
    write_cache,
)
from cache.metric_blob_cache import MetricBlobEntry, deserialize_blob_metric_dict
from cache.resources_cache import RESOURCE_CACHE_BLOB, deserialize_resource_cache
from tasks.client.log_forwarder_client import LogForwarderClient
from tasks.task import Task, now

SCALING_TASK_NAME = "scaling_task"
SCALING_TASK_PERIOD_MINUTES = 5

SHOULD_SUBMIT_METRICS = environ.get("SHOULD_SUBMIT_METRICS", False)
METRIC_COLLECTION_PERIOD_MINUTES = 30
FORWARDER_METRIC_CONTAINER_NAME = "forwarder-metrics"

SCALE_UP_EXECUTION_SECONDS = 25
SCALE_DOWN_EXECUTION_SECONDS = 3

log = getLogger(SCALING_TASK_NAME)
log.setLevel(DEBUG)


def is_over_threshold(metrics: list[MetricBlobEntry], threshold: float, duration: timedelta) -> bool:
    return False  # TODO (AZINTS-2684) implement proper threshold checking


def is_under_threshold(metrics: list[MetricBlobEntry], threshold: float, duration: timedelta) -> bool:
    return False  # TODO (AZINTS-2684) implement proper threshold checking


class ScalingTask(Task):
    def __init__(self, resource_cache_state: str, assignment_cache_state: str, resource_group: str) -> None:
        super().__init__()
        self.resource_group = resource_group

        self.background_tasks: set[AsyncTask[Any]] = set()

        # Resource Cache
        success, resource_cache = deserialize_resource_cache(resource_cache_state)
        if not success:
            raise InvalidCacheError("Resource Cache is in an invalid format, failing this task until it is valid")
        self.resource_cache = resource_cache

        # Assignment Cache
        success, assignment_cache = deserialize_assignment_cache(assignment_cache_state)
        if not success:
            log.warning("Assignment Cache is in an invalid format, task will reset the cache")
            assignment_cache = {}
        self._assignment_cache_initial_state = assignment_cache
        self.assignment_cache = deepcopy(assignment_cache)

    def submit_background_task(self, coro: Coroutine[Any, Any, Any]) -> None:
        def _done_callback(task: AsyncTask[Any]) -> None:
            self.background_tasks.discard(task)
            if e := task.exception():
                log.error("Background task failed with an exception", exc_info=e)

        task = create_task(coro)
        self.background_tasks.add(task)
        task.add_done_callback(_done_callback)

    async def run(self) -> None:
        log.info("Running for %s subscriptions: %s", len(self.resource_cache), list(self.resource_cache.keys()))
        all_subscriptions = set(self.resource_cache.keys()) | set(self.assignment_cache.keys())
        await gather(*(self.process_subscription(sub_id) for sub_id in all_subscriptions))

    async def process_subscription(self, subscription_id: str) -> None:
        previous_region_assignments = set(self._assignment_cache_initial_state.get(subscription_id, {}).keys())
        current_regions = set(self.resource_cache.get(subscription_id, {}).keys())
        regions_to_add = current_regions - previous_region_assignments
        regions_to_remove = previous_region_assignments - current_regions
        regions_to_check_scaling = current_regions & previous_region_assignments
        async with LogForwarderClient(self.credential, subscription_id, self.resource_group) as client:
            await gather(
                *(self.set_up_region(client, subscription_id, region) for region in regions_to_add),
                *(self.delete_region(client, subscription_id, region) for region in regions_to_remove),
                *(self.scale_region(client, subscription_id, region) for region in regions_to_check_scaling),
            )

            if self.background_tasks:
                await wait(self.background_tasks)

    @retry(stop=stop_after_attempt(3), retry=retry_if_result(lambda result: result is None))
    async def create_log_forwarder(self, client: LogForwarderClient, region: str) -> LogForwarder | None:
        """Creates a log forwarder for the given subscription and region and returns the configuration id and type.
        Will try 3 times, and if the creation fails, the forwarder is (attempted to be) deleted and None is returned"""
        config_id = str(uuid4())[-12:]  # take the last section since we are length limited
        try:
            config_type = await client.create_log_forwarder(region, config_id)
            return LogForwarder(config_id, config_type)
        except Exception:
            log.exception("Failed to create log forwarder %s, cleaning up", config_id)
            success = await client.delete_log_forwarder(config_id, raise_error=False)
            if not success:
                log.error("Failed to clean up log forwarder %s, manual intervention required", config_id)
            return None

    async def set_up_region(
        self,
        client: LogForwarderClient,
        subscription_id: str,
        region: str,
    ) -> None:
        """Creates a log forwarder for the given subscription and region and assigns resources to it.
        Only done the first time we discover a new region."""
        log.info("Creating log forwarder for subscription %s in region %s", subscription_id, region)
        log_forwarder = await self.create_log_forwarder(client, region)
        if log_forwarder is None:
            return
        config_id, config_type = log_forwarder
        self.assignment_cache.setdefault(subscription_id, {})[region] = {
            "configurations": {config_id: config_type},
            "resources": {resource: config_id for resource in self.resource_cache[subscription_id][region]},
        }

    async def delete_region(
        self,
        client: LogForwarderClient,
        subscription_id: str,
        region: str,
    ) -> None:
        """Cleans up a region by deleting all log forwarders for the given subscription and region."""
        log.info("Deleting log forwarder for subscription %s in region %s", subscription_id, region)
        await gather(
            *(
                client.delete_log_forwarder(forwarder_id)
                for forwarder_id in self.assignment_cache[subscription_id][region]["configurations"]
            )
        )
        del self.assignment_cache[subscription_id][region]

    async def scale_region(
        self,
        client: LogForwarderClient,
        subscription_id: str,
        region: str,
    ) -> None:
        """Checks the performance/scaling of a region and determines/performs scaling as needed

        Additionally assigns new resources to the least busy forwarder
        and reassigns resources based on the new scaling"""
        log.info("Checking scaling for log forwarders in region %s", region)
<<<<<<< HEAD
        region_configs = self.assignment_cache[subscription_id][region]["configurations"]
        metrics = await gather(*(self.collect_forwarder_metrics(config_id, client) for config_id in region_configs))
        forwarder_metrics = dict(zip(region_configs, metrics, strict=False))

        self.onboard_new_resources(subscription_id, region, forwarder_metrics)

        forwarders_to_scale_up = [
=======
        log_forwarders = self.assignment_cache[subscription_id][region]["configurations"]
        metrics = await gather(
            *(self.collect_forwarder_metrics(config_id, subscription_id, client) for config_id in log_forwarders)
        )
        forwarder_metrics = dict(zip(log_forwarders, metrics, strict=False))

        self.onboard_new_resources(subscription_id, region, forwarder_metrics)

        underscaled_forwarder_ids = [
>>>>>>> 0981c068
            config_id
            for config_id, metrics in forwarder_metrics.items()
            if is_over_threshold(metrics, SCALE_UP_EXECUTION_SECONDS, timedelta(minutes=SCALING_TASK_PERIOD_MINUTES))
        ]
<<<<<<< HEAD
        if not forwarders_to_scale_up:
=======
        if not underscaled_forwarder_ids:
>>>>>>> 0981c068
            # TODO (AZINTS-2389) implement scaling down
            # if we don't scale up and are good to scale down
            return

<<<<<<< HEAD
        # create a second forwarder for each forwarder that needs to scale up
        new_forwarders = await gather(*[self.create_log_forwarder(client, region) for _ in forwarders_to_scale_up])

        for overwhelmed_forwarder_id, new_forwarder in zip(forwarders_to_scale_up, new_forwarders, strict=False):
=======
        new_forwarders = await gather(*[self.create_log_forwarder(client, region) for _ in underscaled_forwarder_ids])

        for underscaled_forwarder_id, new_forwarder in zip(underscaled_forwarder_ids, new_forwarders, strict=False):
>>>>>>> 0981c068
            if not new_forwarder:
                log.warning("Failed to create new log forwarder, skipping scaling for %s", overwhelmed_forwarder_id)
                continue
<<<<<<< HEAD
            self.split_forwarder_resources(subscription_id, region, overwhelmed_forwarder_id, *new_forwarder)
=======
            self.split_forwarder_resources(subscription_id, region, underscaled_forwarder_id, new_forwarder)
>>>>>>> 0981c068

    def onboard_new_resources(
        self, subscription_id: str, region: str, forwarder_metrics: dict[str, list[MetricBlobEntry]]
    ) -> None:
        """Assigns new resources to the least busy forwarder in the region"""
        new_resources = set(self.resource_cache[subscription_id][region]) - set(
            self.assignment_cache[subscription_id][region]["resources"]
        )
        if not new_resources or not forwarder_metrics:
            return

        # any forwarders without metrics we should not add more resources to, there may be something wrong
        least_busy_forwarder_id = "TODO"  # TODO (AZINTS-2684) implement proper min scaling based on new metrics
        # least_busy_forwarder_id, _ = min(
        #     forwarder_metrics.items(), key=lambda pair: pair[1][0]
        # )

        self.assignment_cache[subscription_id][region]["resources"].update(
            {resource: least_busy_forwarder_id for resource in new_resources}
        )

    def split_forwarder_resources(
        self,
        subscription_id: str,
        region: str,
        underscaled_forwarder_id: str,
        new_forwarder: LogForwarder,
    ) -> None:
        """Splits the resources of an underscaled forwarder between itself and a new forwarder"""

        # add new config
        self.assignment_cache[subscription_id][region]["configurations"][new_forwarder.config_id] = new_forwarder.type

        # split resources in half
        assigned_resources = sorted(
            resource_id
            for resource_id, config_id in self.assignment_cache[subscription_id][region]["resources"].items()
            if config_id == underscaled_forwarder_id
        )
        split_index = len(assigned_resources) // 2
        self.assignment_cache[subscription_id][region]["resources"].update(
            {
                **{resource: underscaled_forwarder_id for resource in assigned_resources[:split_index]},
                **{resource: new_forwarder.config_id for resource in assigned_resources[split_index:]},
            }
        )

    async def collect_forwarder_metrics(self, config_id: str, client: LogForwarderClient) -> list[MetricBlobEntry]:
        """Collects metrics for a given forwarder and submits them to the metrics endpoint"""
        try:
            forwarder_metrics: list[MetricBlobEntry] = []
            metric_dicts = await client.get_blob_metrics(config_id, FORWARDER_METRIC_CONTAINER_NAME)
            oldest_time: datetime = datetime.now() - timedelta(minutes=METRIC_COLLECTION_PERIOD_MINUTES)
            forwarder_metrics = [
                metric_entry
                for metric_str in metric_dicts
                if (metric_entry := deserialize_blob_metric_dict(metric_str, oldest_time.timestamp()))
            ]
            if not forwarder_metrics:
                log.warning("No valid metrics found for forwarder %s", config_id)
            if SHOULD_SUBMIT_METRICS:
                self.submit_background_task(client.submit_log_forwarder_metrics(config_id, forwarder_metrics))
            return forwarder_metrics
        except HttpResponseError:
            log.exception("Recieved azure HTTP error: ")
            return forwarder_metrics
        except RetryError:
            log.error("Max retries attempted")
            return forwarder_metrics

    async def write_caches(self) -> None:
        if self.assignment_cache == self._assignment_cache_initial_state:
            log.info("Assignments have not changed, no update needed")
            return
        await write_cache(ASSIGNMENT_CACHE_BLOB, dumps(self.assignment_cache))
        log.info("Updated assignments stored in the cache")


async def main() -> None:
    basicConfig(level=INFO)
    log.info("Started task at %s", now())
    resource_group = get_config_option("RESOURCE_GROUP")
    resources_cache_state, assignment_cache_state = await gather(
        read_cache(RESOURCE_CACHE_BLOB),
        read_cache(ASSIGNMENT_CACHE_BLOB),
    )
    async with ScalingTask(resources_cache_state, assignment_cache_state, resource_group) as task:
        await task.run()
    log.info("Task finished at %s", now())


if __name__ == "__main__":
    run(main())<|MERGE_RESOLUTION|>--- conflicted
+++ resolved
@@ -162,56 +162,30 @@
         Additionally assigns new resources to the least busy forwarder
         and reassigns resources based on the new scaling"""
         log.info("Checking scaling for log forwarders in region %s", region)
-<<<<<<< HEAD
-        region_configs = self.assignment_cache[subscription_id][region]["configurations"]
-        metrics = await gather(*(self.collect_forwarder_metrics(config_id, client) for config_id in region_configs))
-        forwarder_metrics = dict(zip(region_configs, metrics, strict=False))
+        log_forwarders = self.assignment_cache[subscription_id][region]["configurations"]
+        metrics = await gather(*(self.collect_forwarder_metrics(config_id, client) for config_id in log_forwarders))
+        forwarder_metrics = dict(zip(log_forwarders, metrics, strict=False))
 
         self.onboard_new_resources(subscription_id, region, forwarder_metrics)
 
         forwarders_to_scale_up = [
-=======
-        log_forwarders = self.assignment_cache[subscription_id][region]["configurations"]
-        metrics = await gather(
-            *(self.collect_forwarder_metrics(config_id, subscription_id, client) for config_id in log_forwarders)
-        )
-        forwarder_metrics = dict(zip(log_forwarders, metrics, strict=False))
-
-        self.onboard_new_resources(subscription_id, region, forwarder_metrics)
-
-        underscaled_forwarder_ids = [
->>>>>>> 0981c068
             config_id
             for config_id, metrics in forwarder_metrics.items()
             if is_over_threshold(metrics, SCALE_UP_EXECUTION_SECONDS, timedelta(minutes=SCALING_TASK_PERIOD_MINUTES))
         ]
-<<<<<<< HEAD
         if not forwarders_to_scale_up:
-=======
-        if not underscaled_forwarder_ids:
->>>>>>> 0981c068
             # TODO (AZINTS-2389) implement scaling down
             # if we don't scale up and are good to scale down
             return
 
-<<<<<<< HEAD
         # create a second forwarder for each forwarder that needs to scale up
         new_forwarders = await gather(*[self.create_log_forwarder(client, region) for _ in forwarders_to_scale_up])
 
         for overwhelmed_forwarder_id, new_forwarder in zip(forwarders_to_scale_up, new_forwarders, strict=False):
-=======
-        new_forwarders = await gather(*[self.create_log_forwarder(client, region) for _ in underscaled_forwarder_ids])
-
-        for underscaled_forwarder_id, new_forwarder in zip(underscaled_forwarder_ids, new_forwarders, strict=False):
->>>>>>> 0981c068
             if not new_forwarder:
                 log.warning("Failed to create new log forwarder, skipping scaling for %s", overwhelmed_forwarder_id)
                 continue
-<<<<<<< HEAD
-            self.split_forwarder_resources(subscription_id, region, overwhelmed_forwarder_id, *new_forwarder)
-=======
-            self.split_forwarder_resources(subscription_id, region, underscaled_forwarder_id, new_forwarder)
->>>>>>> 0981c068
+            self.split_forwarder_resources(subscription_id, region, overwhelmed_forwarder_id, new_forwarder)
 
     def onboard_new_resources(
         self, subscription_id: str, region: str, forwarder_metrics: dict[str, list[MetricBlobEntry]]
