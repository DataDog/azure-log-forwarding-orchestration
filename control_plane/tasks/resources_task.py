# stdlib
<<<<<<< HEAD
from asyncio import gather
import asyncio
=======
from asyncio import gather, run
from datetime import datetime
>>>>>>> c9014110
from json import dumps
from logging import DEBUG, basicConfig, getLogger
from typing import cast


# 3p
from azure.mgmt.resource.subscriptions.v2021_01_01.aio import SubscriptionClient
from azure.mgmt.resource.resources.v2021_01_01.aio import ResourceManagementClient

from cache.common import read_cache, write_cache
from cache.resources_cache import RESOURCE_CACHE_BLOB, ResourceCache, deserialize_resource_cache
from tasks.task import Task, now


RESOURCES_TASK_NAME = "resources_task"

log = getLogger(RESOURCES_TASK_NAME)


class ResourcesTask(Task):
    def __init__(self, resource_cache_state: str) -> None:
        super().__init__()
        success, resource_cache = deserialize_resource_cache(resource_cache_state)
        if not success:
            log.warning("Resource Cache is in an invalid format, task will reset the cache")
            resource_cache = {}
        self._resource_cache_initial_state = resource_cache

        self.resource_cache: ResourceCache = {}
        "in-memory cache of subscription_id to resource_ids"

    async def run(self) -> None:
        async with SubscriptionClient(self.credential) as subscription_client:
            await gather(
                *[
                    self.process_subscription(cast(str, sub.subscription_id))
                    async for sub in subscription_client.subscriptions.list()
                ]
            )

    async def process_subscription(self, subscription_id: str) -> None:
        log.debug("Processing the following subscription: %s", subscription_id)
        async with ResourceManagementClient(self.credential, subscription_id) as client:
            resources_per_region: dict[str, set[str]] = {}
            resource_count = 0
            async for r in client.resources.list():
                region = cast(str, r.location)
                resources_per_region.setdefault(region, set()).add(cast(str, r.id))
                resource_count += 1
            log.debug("Subscription %s: Collected %s resources", subscription_id, resource_count)
            self.resource_cache[subscription_id] = resources_per_region

    async def write_caches(self) -> None:
        if self.resource_cache == self._resource_cache_initial_state:
            log.info("Resources have not changed, no update needed")
            return
        # since sets cannot be json serialized, we convert them to lists before storing
        await write_cache(RESOURCE_CACHE_BLOB, dumps(self.resource_cache, default=list))
        resources_count = sum(len(resources) for resources in self.resource_cache.values())
        log.info(f"Updated Resources, {resources_count} resources stored in the cache")


async def main() -> None:
    basicConfig(level=DEBUG)
    log.info("Started task at %s", now())
    resources_cache_state = await read_cache(RESOURCE_CACHE_BLOB)
    async with ResourcesTask(resources_cache_state) as task:
        await task.run()
    log.info("Task finished at %s", now())


if __name__ == "__main__":
    run(main())<|MERGE_RESOLUTION|>--- conflicted
+++ resolved
@@ -1,11 +1,5 @@
 # stdlib
-<<<<<<< HEAD
-from asyncio import gather
-import asyncio
-=======
 from asyncio import gather, run
-from datetime import datetime
->>>>>>> c9014110
 from json import dumps
 from logging import DEBUG, basicConfig, getLogger
 from typing import cast
