--- conflicted
+++ resolved
@@ -49,13 +49,8 @@
         self.create_or_update_setting: AsyncMock = client.diagnostic_settings.create_or_update
         client.subscription_diagnostic_settings.list = Mock(return_value=async_generator())  # nothing to test here yet
 
-<<<<<<< HEAD
         self.send_max_settings_reached_event = self.patch("DiagnosticSettingsTask.send_max_settings_reached_event")
-        self.log = self.patch("log")
-=======
         self.log = self.patch_path("tasks.task.log").getChild.return_value
-
->>>>>>> 782d0896
         env = patch.dict(environ, {"RESOURCE_GROUP": "lfo", "CONTROL_PLANE_ID": control_plane_id})
         env.start()
         self.addCleanup(env.stop)
