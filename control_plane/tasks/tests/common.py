from collections.abc import AsyncIterable
<<<<<<< HEAD
from typing import Any
=======
from typing import TypeVar
>>>>>>> c9014110
from unittest import IsolatedAsyncioTestCase
from unittest.mock import ANY, AsyncMock, patch


class AsyncTestCase(IsolatedAsyncioTestCase):
    def patch_path(self, path: str, **kwargs: Any):
        p = patch(path, **kwargs)
        self.addCleanup(p.stop)
        return p.start()


class TaskTestCase(AsyncTestCase):
    TASK_NAME: str = NotImplemented

    def patch(self, obj: str):
        return self.patch_path(f"tasks.{self.TASK_NAME}.{obj}")

    def setUp(self) -> None:
        self.credential = self.patch_path("tasks.task.DefaultAzureCredential")
        self.credential.side_effect = AsyncMock
        self.write_cache: AsyncMock = self.patch("write_cache")

    def cache_value(self, cache_name: str) -> str:
        self.write_cache.assert_called_with(cache_name, ANY)
        return self.write_cache.call_args_list[-1][0][1]


T = TypeVar("T")


async def async_generator(*items: T) -> AsyncIterable[T]:
    for x in items:
        yield x<|MERGE_RESOLUTION|>--- conflicted
+++ resolved
@@ -1,9 +1,5 @@
 from collections.abc import AsyncIterable
-<<<<<<< HEAD
-from typing import Any
-=======
-from typing import TypeVar
->>>>>>> c9014110
+from typing import Any, TypeVar
 from unittest import IsolatedAsyncioTestCase
 from unittest.mock import ANY, AsyncMock, patch
 
