--- conflicted
+++ resolved
@@ -1,8 +1,5 @@
-<<<<<<< HEAD
-from typing import Any, TypeVar
-=======
->>>>>>> 175842d4
 from collections.abc import AsyncIterable
+from typing import Any
 from unittest import IsolatedAsyncioTestCase
 from unittest.mock import ANY, AsyncMock, patch
 
