# stdlib
<<<<<<< HEAD
from asyncio import create_task, sleep
from json import dumps
from typing import Any
from unittest.mock import AsyncMock, Mock
=======
from datetime import datetime, timedelta
from json import dumps
from typing import Any
from unittest.mock import AsyncMock, call, patch
>>>>>>> 5a787eb3
from uuid import UUID

import pytest

# 3p
# project
from cache.assignment_cache import (
    ASSIGNMENT_CACHE_BLOB,
    AssignmentCache,
    deserialize_assignment_cache,
)
from cache.common import (
    FUNCTION_APP_PREFIX,
    STORAGE_ACCOUNT_PREFIX,
    STORAGE_ACCOUNT_TYPE,
    InvalidCacheError,
)
from cache.resources_cache import ResourceCache
from tasks.scaling_task import (
    FORWARDER_METRIC_CONTAINER_NAME,
    METRIC_COLLECTION_PERIOD_MINUTES,
    SCALING_TASK_NAME,
    ScalingTask,
)
from tasks.tests.common import TaskTestCase

sub_id1 = "decc348e-ca9e-4925-b351-ae56b0d9f811"
EAST_US = "eastus"
WEST_US = "westus"
log_forwarder_id = "d6fc2c757f9c"
log_forwarder_name = FUNCTION_APP_PREFIX + log_forwarder_id
storage_account_name = STORAGE_ACCOUNT_PREFIX + log_forwarder_id
rg1 = "test_lfo"


NEW_UUID = "04cb0e0b-f268-4349-aa32-93a5885365f5"
OLD_LOG_FORWARDER_ID = "5a095f74c60a"
NEW_LOG_FORWARDER_ID = "93a5885365f5"


class TestScalingTask(TaskTestCase):
    TASK_NAME = SCALING_TASK_NAME

    async def asyncSetUp(self) -> None:
        super().setUp()
        client = AsyncMock()
        self.patch_path("tasks.scaling_task.LogForwarderClient").return_value = client
        self.client = await client.__aenter__()
        self.client.create_log_forwarder.return_value = STORAGE_ACCOUNT_TYPE

        self.log = self.patch("log")
        self.uuid = self.patch("uuid4")
        self.uuid.return_value = UUID(NEW_UUID)

    @property
    def cache(self) -> AssignmentCache:
        return self.cache_value(ASSIGNMENT_CACHE_BLOB, deserialize_assignment_cache)

    async def run_scaling_task(
        self, resource_cache_state: ResourceCache, assignment_cache_state: AssignmentCache, resource_group: str = rg1
    ):
        async with ScalingTask(
            dumps(resource_cache_state, default=list), dumps(assignment_cache_state), resource_group
        ) as task:
            await task.run()

    async def test_scaling_task_fails_without_valid_resource_cache(self):
        with self.assertRaises(InvalidCacheError):
            ScalingTask("invalid json", "{}", "lfo")

    async def test_reset_invalid_scaling_cache(self):
        invalid_cache: Any = "not valid"
        await self.run_scaling_task(
            {},
            invalid_cache,
            "lfo",
        )
        self.write_cache.assert_not_awaited()
        self.log.warning.assert_called_once_with("Assignment Cache is in an invalid format, task will reset the cache")

    async def test_new_regions_are_added(self):
        await self.run_scaling_task(
            resource_cache_state={sub_id1: {EAST_US: {"resource1", "resource2"}}},
            assignment_cache_state={},
        )

        self.client.create_log_forwarder.assert_called_once_with(EAST_US, NEW_LOG_FORWARDER_ID)
        expected_cache: AssignmentCache = {
            sub_id1: {
                EAST_US: {
                    "resources": {"resource1": NEW_LOG_FORWARDER_ID, "resource2": NEW_LOG_FORWARDER_ID},
                    "configurations": {NEW_LOG_FORWARDER_ID: STORAGE_ACCOUNT_TYPE},
                }
            }
        }
        self.assertEqual(self.cache, expected_cache)

    async def test_gone_regions_are_deleted(self):
        await self.run_scaling_task(
            resource_cache_state={},
            assignment_cache_state={
                sub_id1: {
                    EAST_US: {
                        "resources": {"resource1": OLD_LOG_FORWARDER_ID, "resource2": OLD_LOG_FORWARDER_ID},
                        "configurations": {
                            OLD_LOG_FORWARDER_ID: STORAGE_ACCOUNT_TYPE,
                        },
                    }
                },
            },
        )

        self.client.delete_log_forwarder.assert_awaited_once_with(OLD_LOG_FORWARDER_ID)

        self.assertEqual(self.cache, {sub_id1: {}})

    async def test_regions_added_and_deleted(self):
        await self.run_scaling_task(
            resource_cache_state={sub_id1: {WEST_US: {"resource1", "resource2"}}},
            assignment_cache_state={
                sub_id1: {
                    EAST_US: {
                        "resources": {"resource1": OLD_LOG_FORWARDER_ID, "resource2": OLD_LOG_FORWARDER_ID},
                        "configurations": {
                            OLD_LOG_FORWARDER_ID: STORAGE_ACCOUNT_TYPE,
                        },
                    }
                },
            },
        )

        self.client.create_log_forwarder.assert_called_once_with(WEST_US, NEW_LOG_FORWARDER_ID)
        self.client.delete_log_forwarder.assert_called_once_with(OLD_LOG_FORWARDER_ID)

        expected_cache: AssignmentCache = {
            sub_id1: {
                WEST_US: {
                    "resources": {"resource1": NEW_LOG_FORWARDER_ID, "resource2": NEW_LOG_FORWARDER_ID},
                    "configurations": {NEW_LOG_FORWARDER_ID: STORAGE_ACCOUNT_TYPE},
                }
            }
        }
        self.assertEqual(self.cache, expected_cache)

    async def test_log_forwarder_metrics_collected(self):
        current_time = (datetime.now()).timestamp()
        self.client.get_blob_metrics.return_value = [
            dumps(
                {
                    "timestamp": current_time,
                    "runtime": 211,
                    "resourceLogAmounts": {"5a095f74c60a": 4, "93a5885365f5": 6},
                }
            ),
            dumps(
                {
                    "timestamp": current_time,
                    "runtime": 199,
                    "resourceLogAmounts": {"5a095f74c60a": 4, "93a5885365f5": 6},
                }
            ),
        ]
        await self.run_scaling_task(
            resource_cache_state={sub_id1: {EAST_US: {"resource1", "resource2"}}},
            assignment_cache_state={
                sub_id1: {
                    EAST_US: {
                        "resources": {"resource1": OLD_LOG_FORWARDER_ID, "resource2": OLD_LOG_FORWARDER_ID},
                        "configurations": {
                            OLD_LOG_FORWARDER_ID: STORAGE_ACCOUNT_TYPE,
                        },
                    }
                },
            },
        )

        self.client.get_blob_metrics.assert_called_once_with(OLD_LOG_FORWARDER_ID, FORWARDER_METRIC_CONTAINER_NAME)
        self.assertTrue(
            call("No valid metrics found for forwarder %s", OLD_LOG_FORWARDER_ID) not in self.log.info.call_args_list
        )

    @patch.object(ScalingTask, "collect_forwarder_metrics", new_callable=AsyncMock)
    async def test_log_forwarders_scale_up_when_underscaled(self, collect_forwarder_metrics: AsyncMock):
        collect_forwarder_metrics.return_value = {"function_execution_time": 29.045}

        await self.run_scaling_task(
            resource_cache_state={sub_id1: {EAST_US: {"resource1", "resource2"}}},
            assignment_cache_state={
                sub_id1: {
                    EAST_US: {
                        "resources": {"resource1": OLD_LOG_FORWARDER_ID, "resource2": OLD_LOG_FORWARDER_ID},
                        "configurations": {
                            OLD_LOG_FORWARDER_ID: STORAGE_ACCOUNT_TYPE,
                        },
                    }
                },
            },
        )

        self.client.create_log_forwarder.assert_awaited_once_with(EAST_US, NEW_LOG_FORWARDER_ID)
        expected_cache: AssignmentCache = {
            sub_id1: {
                EAST_US: {
                    "resources": {"resource1": OLD_LOG_FORWARDER_ID, "resource2": NEW_LOG_FORWARDER_ID},
                    "configurations": {
                        OLD_LOG_FORWARDER_ID: STORAGE_ACCOUNT_TYPE,
                        NEW_LOG_FORWARDER_ID: STORAGE_ACCOUNT_TYPE,
                    },
                }
            }
        }
        self.assertEqual(self.cache, expected_cache)

    async def test_log_forwarder_collected_with_old_metrics(self):
        old_time = (datetime.now() - timedelta(minutes=(METRIC_COLLECTION_PERIOD_MINUTES + 1))).timestamp()
        current_time = (datetime.now()).timestamp()
        self.client.get_blob_metrics.return_value = [
            dumps(
                {
                    "timestamp": current_time,
                    "runtime": 211,
                    "resourceLogAmounts": {"5a095f74c60a": 4, "93a5885365f5": 6},
                }
            ),
            dumps(
                {"timestamp": old_time, "runtime": 199, "resourceLogAmounts": {"5a095f74c60a": 4, "93a5885365f5": 6}}
            ),
        ]

        await self.run_scaling_task(
            resource_cache_state={sub_id1: {EAST_US: {"resource1", "resource2"}}},
            assignment_cache_state={
                sub_id1: {
                    EAST_US: {
                        "resources": {"resource1": OLD_LOG_FORWARDER_ID, "resource2": OLD_LOG_FORWARDER_ID},
                        "configurations": {
                            OLD_LOG_FORWARDER_ID: STORAGE_ACCOUNT_TYPE,
                        },
                    }
                },
            },
        )

        self.client.get_blob_metrics.assert_called_once_with(OLD_LOG_FORWARDER_ID, FORWARDER_METRIC_CONTAINER_NAME)
        self.assertTrue(
            call("No valid metrics found for forwarder %s", OLD_LOG_FORWARDER_ID) not in self.log.info.call_args_list
        )

    @patch.object(ScalingTask, "collect_forwarder_metrics", new_callable=AsyncMock)
    @pytest.mark.skip("AZINTS-2684")
    async def test_log_forwarders_dont_scale_when_not_needed(self, collect_forwarder_metrics: AsyncMock):
        collect_forwarder_metrics.return_value = {"function_execution_time": 22.78}

        await self.run_scaling_task(
            resource_cache_state={sub_id1: {EAST_US: {"resource1", "resource2"}}},
            assignment_cache_state={
                sub_id1: {
                    EAST_US: {
                        "resources": {"resource1": OLD_LOG_FORWARDER_ID, "resource2": OLD_LOG_FORWARDER_ID},
                        "configurations": {
                            OLD_LOG_FORWARDER_ID: STORAGE_ACCOUNT_TYPE,
                        },
                    }
                },
            },
        )
        # TODO[AZINTS-2684]: Fix test as create_log_forwarder is awaited
        self.client.create_log_forwarder.assert_not_awaited()
        self.write_cache.assert_not_called()

    @patch.object(ScalingTask, "collect_forwarder_metrics", new_callable=AsyncMock)
    @pytest.mark.skip("AZINTS-2684")
    async def test_new_resources_onboarded_during_scaling(self, collect_forwarder_metrics: AsyncMock):
        collect_forwarder_metrics.return_value = {"function_execution_time": 2.5}
        await self.run_scaling_task(
            resource_cache_state={sub_id1: {EAST_US: {"resource1", "resource2", "resource3", "resource4"}}},
            assignment_cache_state={
                sub_id1: {
                    EAST_US: {
                        "resources": {"resource1": OLD_LOG_FORWARDER_ID, "resource2": OLD_LOG_FORWARDER_ID},
                        "configurations": {
                            OLD_LOG_FORWARDER_ID: STORAGE_ACCOUNT_TYPE,
                        },
                    }
                },
            },
        )

        # TODO[AZINTS-2684]: Fix test as create_log_forwarder is awaited
        self.client.create_log_forwarder.assert_not_awaited()
        expected_cache: AssignmentCache = {
            sub_id1: {
                EAST_US: {
                    "resources": {
                        "resource1": OLD_LOG_FORWARDER_ID,
                        "resource2": OLD_LOG_FORWARDER_ID,
                        "resource3": OLD_LOG_FORWARDER_ID,
                        "resource4": OLD_LOG_FORWARDER_ID,
                    },
                    "configurations": {
                        OLD_LOG_FORWARDER_ID: STORAGE_ACCOUNT_TYPE,
                    },
                }
            },
        }
        # TODO[AZINTS-2684]: Fix test as self.cache is invalid
        self.assertEqual(self.cache, expected_cache)

    @patch.object(ScalingTask, "collect_forwarder_metrics", new_callable=AsyncMock)
    @pytest.mark.skip("AZINTS-2684")
    async def test_new_resources_onboard_to_the_least_busy_forwarder(self, collect_forwarder_metrics: AsyncMock):
        collect_forwarder_metrics.side_effect = lambda config_id, *_: {
            OLD_LOG_FORWARDER_ID: {"function_execution_time": 2.5},
            NEW_LOG_FORWARDER_ID: {"function_execution_time": 10.5},
        }[config_id]
        await self.run_scaling_task(
            resource_cache_state={sub_id1: {EAST_US: {"resource1", "resource2", "resource3", "resource4"}}},
            assignment_cache_state={
                sub_id1: {
                    EAST_US: {
                        "resources": {"resource1": OLD_LOG_FORWARDER_ID, "resource2": NEW_LOG_FORWARDER_ID},
                        "configurations": {
                            OLD_LOG_FORWARDER_ID: STORAGE_ACCOUNT_TYPE,
                            NEW_LOG_FORWARDER_ID: STORAGE_ACCOUNT_TYPE,
                        },
                    }
                },
            },
        )

        expected_cache: AssignmentCache = {
            sub_id1: {
                EAST_US: {
                    "resources": {
                        "resource1": OLD_LOG_FORWARDER_ID,
                        "resource2": NEW_LOG_FORWARDER_ID,
                        "resource3": OLD_LOG_FORWARDER_ID,
                        "resource4": OLD_LOG_FORWARDER_ID,
                    },
                    "configurations": {
                        OLD_LOG_FORWARDER_ID: STORAGE_ACCOUNT_TYPE,
                        NEW_LOG_FORWARDER_ID: STORAGE_ACCOUNT_TYPE,
                    },
                }
            },
        }
        # TODO[AZINTS-2684]: Fix test as self.cache is invalid
        self.assertEqual(self.cache, expected_cache)

    async def test_old_log_forwarder_metrics_not_collected(self):
        old_time = (datetime.now() - timedelta(minutes=(METRIC_COLLECTION_PERIOD_MINUTES + 1))).timestamp()
        self.client.get_blob_metrics.return_value = [
            dumps(
                {
                    "timestamp": old_time,
                    "runtime": 211,
                    "resourceLogAmounts": {"5a095f74c60a": 4, "93a5885365f5": 6},
                }
            ),
            dumps(
                {"timestamp": old_time, "runtime": 199, "resourceLogAmounts": {"5a095f74c60a": 4, "93a5885365f5": 6}}
            ),
        ]
        await self.run_scaling_task(
            resource_cache_state={sub_id1: {EAST_US: {"resource1", "resource2"}}},
            assignment_cache_state={
                sub_id1: {
                    EAST_US: {
                        "resources": {"resource1": OLD_LOG_FORWARDER_ID, "resource2": OLD_LOG_FORWARDER_ID},
                        "configurations": {
                            OLD_LOG_FORWARDER_ID: STORAGE_ACCOUNT_TYPE,
                        },
                    }
                },
            },
            resource_group="test_lfo",
        )

<<<<<<< HEAD
        log_forwarder_id = get_function_app_id(sub_id1, "test_lfo", OLD_LOG_FORWARDER_ID)
        self.client.get_log_forwarder_metrics.assert_called_once_with(log_forwarder_id)

    async def test_background_tasks_awaited(self):
        m = Mock()

        async def background_task():
            await sleep(0.05)
            m()

        async with ScalingTask(dumps({sub_id1: {}}), dumps({sub_id1: {}}), rg1) as task:
            task.background_tasks.update(create_task(background_task()) for _ in range(3))
            await task.run()

        self.assertEqual(m.call_count, 3)
=======
        self.client.get_blob_metrics.assert_called_once_with(OLD_LOG_FORWARDER_ID, FORWARDER_METRIC_CONTAINER_NAME)
        self.assertTrue(
            call("No valid metrics found for forwarder %s", OLD_LOG_FORWARDER_ID) in self.log.info.call_args_list
        )
>>>>>>> 5a787eb3
<|MERGE_RESOLUTION|>--- conflicted
+++ resolved
@@ -1,20 +1,14 @@
 # stdlib
-<<<<<<< HEAD
 from asyncio import create_task, sleep
-from json import dumps
-from typing import Any
-from unittest.mock import AsyncMock, Mock
-=======
 from datetime import datetime, timedelta
 from json import dumps
 from typing import Any
-from unittest.mock import AsyncMock, call, patch
->>>>>>> 5a787eb3
+from unittest.mock import AsyncMock, Mock, call, patch
 from uuid import UUID
 
+# 3p
 import pytest
 
-# 3p
 # project
 from cache.assignment_cache import (
     ASSIGNMENT_CACHE_BLOB,
@@ -388,9 +382,10 @@
             resource_group="test_lfo",
         )
 
-<<<<<<< HEAD
-        log_forwarder_id = get_function_app_id(sub_id1, "test_lfo", OLD_LOG_FORWARDER_ID)
-        self.client.get_log_forwarder_metrics.assert_called_once_with(log_forwarder_id)
+        self.client.get_blob_metrics.assert_called_once_with(OLD_LOG_FORWARDER_ID, FORWARDER_METRIC_CONTAINER_NAME)
+        self.assertTrue(
+            call("No valid metrics found for forwarder %s", OLD_LOG_FORWARDER_ID) in self.log.info.call_args_list
+        )
 
     async def test_background_tasks_awaited(self):
         m = Mock()
@@ -403,10 +398,4 @@
             task.background_tasks.update(create_task(background_task()) for _ in range(3))
             await task.run()
 
-        self.assertEqual(m.call_count, 3)
-=======
-        self.client.get_blob_metrics.assert_called_once_with(OLD_LOG_FORWARDER_ID, FORWARDER_METRIC_CONTAINER_NAME)
-        self.assertTrue(
-            call("No valid metrics found for forwarder %s", OLD_LOG_FORWARDER_ID) in self.log.info.call_args_list
-        )
->>>>>>> 5a787eb3
+        self.assertEqual(m.call_count, 3)