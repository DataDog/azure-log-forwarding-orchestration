--- conflicted
+++ resolved
@@ -14,6 +14,7 @@
     STORAGE_ACCOUNT_PREFIX,
     STORAGE_ACCOUNT_TYPE,
     InvalidCacheError,
+    get_function_app_id,
 )
 from cache.resources_cache import ResourceCache
 from tasks.scaling_task import (
@@ -175,7 +176,6 @@
                     }
                 },
             },
-            resource_group="test_lfo",
         )
 
         self.client.get_blob_metrics.assert_called_once_with(OLD_LOG_FORWARDER_ID, FORWARDER_METRIC_CONTAINER_NAME)
@@ -192,6 +192,12 @@
                 {"timestamp": old_time, "runtime": 199, "resourceLogAmounts": {"5a095f74c60a": 4, "93a5885365f5": 6}}
             ),
         ]
+        log_forwarder_id = get_function_app_id(sub_id1, "test_lfo", OLD_LOG_FORWARDER_ID)
+        self.client.get_log_forwarder_metrics.assert_called_once_with(log_forwarder_id)
+
+    async def test_log_forwarders_scale_up_when_underscaled(self):
+        ScalingTask.collect_forwarder_metrics = AsyncMock(return_value={"function_execution_time": 29.045})  # type: ignore
+
         await self.run_scaling_task(
             resource_cache_state={sub_id1: {EAST_US: {"resource1", "resource2"}}},
             assignment_cache_state={
@@ -238,64 +244,11 @@
                     }
                 },
             },
-        )
-
-<<<<<<< HEAD
+            resource_group="test_lfo",
+        )
+
         self.client.get_blob_metrics.assert_called_once_with(OLD_LOG_FORWARDER_ID, FORWARDER_METRIC_CONTAINER_NAME)
         self.assertTrue(call("No metrics found") not in self.log.info.call_args_list)
-=======
-        log_forwarder_id = get_function_app_id(sub_id1, "test_lfo", OLD_LOG_FORWARDER_ID)
-        self.client.get_log_forwarder_metrics.assert_called_once_with(log_forwarder_id)
-
-    async def test_log_forwarders_scale_up_when_underscaled(self):
-        ScalingTask.collect_forwarder_metrics = AsyncMock(return_value={"function_execution_time": 29.045})  # type: ignore
-
-        await self.run_scaling_task(
-            resource_cache_state={sub_id1: {EAST_US: {"resource1", "resource2"}}},
-            assignment_cache_state={
-                sub_id1: {
-                    EAST_US: {
-                        "resources": {"resource1": OLD_LOG_FORWARDER_ID, "resource2": OLD_LOG_FORWARDER_ID},
-                        "configurations": {
-                            OLD_LOG_FORWARDER_ID: STORAGE_ACCOUNT_TYPE,
-                        },
-                    }
-                },
-            },
-        )
-
-        self.client.create_log_forwarder.assert_awaited_once_with(EAST_US, NEW_LOG_FORWARDER_ID)
-        expected_cache: AssignmentCache = {
-            sub_id1: {
-                EAST_US: {
-                    "resources": {"resource1": OLD_LOG_FORWARDER_ID, "resource2": NEW_LOG_FORWARDER_ID},
-                    "configurations": {
-                        OLD_LOG_FORWARDER_ID: STORAGE_ACCOUNT_TYPE,
-                        NEW_LOG_FORWARDER_ID: STORAGE_ACCOUNT_TYPE,
-                    },
-                }
-            }
-        }
-        self.assertEqual(self.cache, expected_cache)
-
-    async def test_log_forwarders_dont_scale_when_not_needed(self):
-        ScalingTask.collect_forwarder_metrics = AsyncMock(return_value={"function_execution_time": 22.78})  # type: ignore
-
-        await self.run_scaling_task(
-            resource_cache_state={sub_id1: {EAST_US: {"resource1", "resource2"}}},
-            assignment_cache_state={
-                sub_id1: {
-                    EAST_US: {
-                        "resources": {"resource1": OLD_LOG_FORWARDER_ID, "resource2": OLD_LOG_FORWARDER_ID},
-                        "configurations": {
-                            OLD_LOG_FORWARDER_ID: STORAGE_ACCOUNT_TYPE,
-                        },
-                    }
-                },
-            },
-        )
-        self.client.create_log_forwarder.assert_not_awaited()
-        self.write_cache.assert_not_called()
 
     async def test_new_resources_onboarded_during_scaling(self):
         ScalingTask.collect_forwarder_metrics = AsyncMock(return_value={"function_execution_time": 2.5})  # type: ignore
@@ -369,5 +322,4 @@
                 }
             },
         }
-        self.assertEqual(self.cache, expected_cache)
->>>>>>> 54fa3303
+        self.assertEqual(self.cache, expected_cache)