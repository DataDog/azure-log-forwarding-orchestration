# stdlib
from asyncio import gather, run
from collections.abc import AsyncIterable
from copy import deepcopy
from json import dumps
from logging import ERROR, INFO, basicConfig, getLogger
<<<<<<< HEAD
=======
from typing import TypeVar
from uuid import uuid4
>>>>>>> 173a30d4

# 3p
from azure.core.exceptions import HttpResponseError, ResourceNotFoundError
from azure.mgmt.monitor.v2021_05_01_preview.aio import MonitorManagementClient
from azure.mgmt.monitor.v2021_05_01_preview.models import (
    DiagnosticSettingsResource,
    LogSettings,
    CategoryType,
    Resource,
)

# project
from cache.common import InvalidCacheError, get_config_option, read_cache, write_cache
from cache.diagnostic_settings_cache import (
    DIAGNOSTIC_SETTINGS_CACHE_BLOB,
    DiagnosticSettingConfiguration,
    deserialize_diagnostic_settings_cache,
)
from cache.assignment_cache import ASSIGNMENT_CACHE_BLOB, deserialize_assignment_cache
from tasks.task import Task, now


# silence azure logging except for errors
getLogger("azure").setLevel(ERROR)


DIAGNOSTIC_SETTINGS_TASK_NAME = "diagnostic_settings_task"
EVENT_HUB_NAME_SETTING = "EVENT_HUB_NAME"
EVENT_HUB_NAMESPACE_SETTING = "EVENT_HUB_NAMESPACE"
DIAGNOSTIC_SETTING_PREFIX = "datadog_log_forwarding_"

log = getLogger(DIAGNOSTIC_SETTINGS_TASK_NAME)

DiagnosticSetting = TypeVar("DiagnosticSetting", bound=Resource)

<<<<<<< HEAD
def get_diagnostic_setting(
    sub_id: str, resource_group: str, config: DiagnosticSettingConfiguration, categories: list[str]
) -> DiagnosticSettingsResource:
    log_settings = [LogSettings(category=category, enabled=True) for category in categories]
    if config["type"] == "eventhub":
        authorization_rule_id = f"/subscriptions/{sub_id}/resourcegroups/{resource_group}/providers/Microsoft.EventHub/namespaces/{config['event_hub_namespace']}/authorizationrules/RootManageSharedAccessKey"
        return DiagnosticSettingsResource(
            event_hub_authorization_rule_id=authorization_rule_id,
            event_hub_name=config["event_hub_name"],
            logs=log_settings,
        )
    else:
        return DiagnosticSettingsResource(
            storage_account_id=config["storage_account_id"],
            logs=log_settings,
        )


async def get_existing_diagnostic_setting[DiagnosticSetting: Resource](
=======

async def get_existing_diagnostic_setting(
>>>>>>> 173a30d4
    resource_id: str,
    settings: AsyncIterable[DiagnosticSetting],
    existing_diagnostic_setting_name: str | None = None,
) -> DiagnosticSetting | None:
    try:
        async for s in settings:
            if (existing_diagnostic_setting_name is not None and s.name == existing_diagnostic_setting_name) or (
                existing_diagnostic_setting_name is None and s.name.startswith(DIAGNOSTIC_SETTING_PREFIX)  # type: ignore
            ):
                return s
        log.debug("No existing diagnostic setting found for resource %s", resource_id)
        return None
    except ResourceNotFoundError as e:
        log.warning("Resource %s not found: %s", resource_id, e.error)
        raise
    except HttpResponseError as e:
        if e.error and e.error.code == "ResourceTypeNotSupported":
            log.debug("Got ResourceTypeNotSupported error for resource id %s", resource_id)
            raise
        log.error("Failed to get diagnostic settings for %s", resource_id, exc_info=True)
        raise


def diagnostic_setting_name(config: DiagnosticSettingConfiguration) -> str:
    return DIAGNOSTIC_SETTING_PREFIX + config["id"]


class DiagnosticSettingsTask(Task):
    def __init__(self, assignment_cache_state: str, diagnostic_settings_cache_state: str, resource_group: str) -> None:
        super().__init__()

        # read caches
        success, assignment_cache = deserialize_assignment_cache(assignment_cache_state)
        if not success:
            raise InvalidCacheError("Assignment Cache is in an invalid format, failing this task until it is valid")
        self.assignment_cache = assignment_cache

        success, diagnostic_settings_cache = deserialize_diagnostic_settings_cache(diagnostic_settings_cache_state)
        if not success:
            log.warning("Diagnostic Settings Cache is in an invalid format, resetting the cache")
            diagnostic_settings_cache = {}
        self._diagnostic_settings_cache_initial = diagnostic_settings_cache
        self.diagnostic_settings_cache = deepcopy(self._diagnostic_settings_cache_initial)

        self.resource_group = resource_group

    async def run(self) -> None:
        subs = set(self.assignment_cache) | set(self.diagnostic_settings_cache)
        log.info("Processing %s subscriptions", len(subs))

        await gather(*map(self.process_subscription, subs))

    async def process_subscription(self, sub_id: str) -> None:
        log.info("Processing subscription %s", sub_id)
        # we assume no resources need to be "cleaned up"
        # because if they aren't in the assignment cache then they have been deleted
        async with MonitorManagementClient(self.credential, sub_id) as client:
            # client.management_group_diagnostic_settings.list("management_group_id") TODO: do we want to do anything with this?
            await gather(
                *(
                    [
                        self.process_resource(client, sub_id, resource, config["configurations"][config_id])
                        for config in self.assignment_cache[sub_id].values()
                        for resource, config_id in config["resources"].items()
                    ]
                    + [self.update_subscription_settings(sub_id, client)]
                )
            )

    async def update_subscription_settings(self, subscription_id: str, client: MonitorManagementClient) -> None:
        return
        if (
            setting := await get_existing_diagnostic_setting(
                subscription_id, client.subscription_diagnostic_settings.list()
            )
        ) and setting.logs:
            # We have already added the setting for this subscription
            ...

    async def process_resource(
        self,
        client: MonitorManagementClient,
        sub_id: str,
        resource_id: str,
        assigned_configuration: DiagnosticSettingConfiguration,
    ) -> None:
        if current_configuration := self.diagnostic_settings_cache.get(sub_id, {}).get(resource_id):
            try:
                existing_setting = await get_existing_diagnostic_setting(
                    resource_id,
                    client.diagnostic_settings.list(resource_id),
                    existing_diagnostic_setting_name=diagnostic_setting_name(current_configuration),
                )
            except Exception:
                # TODO(AZINTS-2577) Error handling
                return

            if existing_setting and current_configuration == assigned_configuration:
                # The setting is already set and no changes are needed. All other cases should update the setting

                # do we ever want to update categories or anything?
                # or trust that the customer knows what they are doing if they modify the setting?
                return

        # covers 3 cases:
        # 1. no existing setting on this resource (and nothing in the DS cache)
        # 2. existing setting with different configuration
        # 3. settings was removed, we're re-adding it (with the new assignment)
        await self.set_diagnostic_setting(client, sub_id, resource_id, assigned_configuration)
        self.diagnostic_settings_cache.setdefault(sub_id, {})[resource_id] = assigned_configuration

    async def set_diagnostic_setting(
        self,
        client: MonitorManagementClient,
        sub_id: str,
        resource_id: str,
        configuration: DiagnosticSettingConfiguration,
    ) -> None:
        try:
            categories: list[str] = [
                category.name  # type: ignore
                async for category in client.diagnostic_settings_category.list(resource_id)
                if category.category_type == CategoryType.LOGS
            ]
            if not categories:
                log.debug("No log categories found for resource %s", resource_id)
                return

            await client.diagnostic_settings.create_or_update(
                resource_id,
                diagnostic_setting_name(configuration),
                get_diagnostic_setting(sub_id, self.resource_group, configuration, categories),
            )
            log.info("Added diagnostic setting for resource %s", resource_id)
        except HttpResponseError as e:
            if e.error and e.error.code == "ResourceTypeNotSupported":
                # This resource does not support diagnostic settings
                return
            if "Resources should be in the same region" in str(e):
                # todo this should not happen in the real implementation, for now ignore
                return
            if "reused in different settings on the same category for the same resource" in str(e):
                log.error(
                    "Resource %s already has a diagnostic setting with the same configuration: %s",
                    resource_id,
                    configuration,
                )
                return

            log.error("Failed to add diagnostic setting for resource %s -- %s", resource_id, e.error)
        except Exception:
            log.error(
                "Unexpected error when trying to add diagnostic setting for resource %s", resource_id, exc_info=True
            )

    async def write_caches(self) -> None:
        if self.diagnostic_settings_cache == self._diagnostic_settings_cache_initial:
            log.info("Diagnostic settings have not changed, no update needed")
            return
        await write_cache(DIAGNOSTIC_SETTINGS_CACHE_BLOB, dumps(self.diagnostic_settings_cache))
        num_resources = sum(len(resources) for resources in self.diagnostic_settings_cache.values())
        log.info("Updated setting, %s resources stored in the settings cache", num_resources)


async def main():
    basicConfig(level=INFO)
    log.info("Started task at %s", now())
    resource_group = get_config_option("RESOURCE_GROUP")
    assignment_cache, diagnostic_settings = await gather(
        read_cache(ASSIGNMENT_CACHE_BLOB), read_cache(DIAGNOSTIC_SETTINGS_CACHE_BLOB)
    )
    async with DiagnosticSettingsTask(assignment_cache, diagnostic_settings, resource_group) as task:
        await task.run()
    log.info("Task finished at %s", now())


if __name__ == "__main__":
    run(main())<|MERGE_RESOLUTION|>--- conflicted
+++ resolved
@@ -4,11 +4,7 @@
 from copy import deepcopy
 from json import dumps
 from logging import ERROR, INFO, basicConfig, getLogger
-<<<<<<< HEAD
-=======
 from typing import TypeVar
-from uuid import uuid4
->>>>>>> 173a30d4
 
 # 3p
 from azure.core.exceptions import HttpResponseError, ResourceNotFoundError
@@ -42,9 +38,7 @@
 
 log = getLogger(DIAGNOSTIC_SETTINGS_TASK_NAME)
 
-DiagnosticSetting = TypeVar("DiagnosticSetting", bound=Resource)
-
-<<<<<<< HEAD
+
 def get_diagnostic_setting(
     sub_id: str, resource_group: str, config: DiagnosticSettingConfiguration, categories: list[str]
 ) -> DiagnosticSettingsResource:
@@ -63,11 +57,10 @@
         )
 
 
-async def get_existing_diagnostic_setting[DiagnosticSetting: Resource](
-=======
+DiagnosticSetting = TypeVar("DiagnosticSetting", bound=Resource)
+
 
 async def get_existing_diagnostic_setting(
->>>>>>> 173a30d4
     resource_id: str,
     settings: AsyncIterable[DiagnosticSetting],
     existing_diagnostic_setting_name: str | None = None,
