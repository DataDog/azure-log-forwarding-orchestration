--- conflicted
+++ resolved
@@ -4,12 +4,7 @@
 from copy import deepcopy
 from json import dumps
 from logging import ERROR, INFO, basicConfig, getLogger
-<<<<<<< HEAD
-from typing import TypeVar
-=======
-from typing import Any, TypeVar
-from uuid import uuid4
->>>>>>> f9984c38
+from typing import NamedTuple, TypeVar
 
 # 3p
 from azure.core.exceptions import HttpResponseError, ResourceNotFoundError
@@ -22,7 +17,15 @@
 )
 
 # project
-from cache.common import InvalidCacheError, get_config_option, read_cache, write_cache
+from cache.common import (
+    DiagnosticSettingType,
+    InvalidCacheError,
+    get_config_option,
+    get_event_hub_name,
+    get_storage_account_id,
+    read_cache,
+    write_cache,
+)
 from cache.diagnostic_settings_cache import (
     DIAGNOSTIC_SETTINGS_CACHE_BLOB,
     deserialize_diagnostic_settings_cache,
@@ -45,21 +48,25 @@
     return DIAGNOSTIC_SETTING_PREFIX + config_id
 
 
+class DiagnosticSettingConfiguration(NamedTuple):
+    id: str
+    type: DiagnosticSettingType
+
 
 def get_diagnostic_setting(
     sub_id: str, resource_group: str, config: DiagnosticSettingConfiguration, categories: list[str]
 ) -> DiagnosticSettingsResource:
     log_settings = [LogSettings(category=category, enabled=True) for category in categories]
-    if config["type"] == "eventhub":
+    if config.type == "eventhub":
         authorization_rule_id = f"/subscriptions/{sub_id}/resourcegroups/{resource_group}/providers/Microsoft.EventHub/namespaces/{config['event_hub_namespace']}/authorizationrules/RootManageSharedAccessKey"
         return DiagnosticSettingsResource(
             event_hub_authorization_rule_id=authorization_rule_id,
-            event_hub_name=config["event_hub_name"],
+            event_hub_name=get_event_hub_name(config.id),
             logs=log_settings,
         )
     else:
         return DiagnosticSettingsResource(
-            storage_account_id=config["storage_account_id"],
+            storage_account_id=get_storage_account_id(sub_id, resource_group, config.id),
             logs=log_settings,
         )
 
@@ -125,7 +132,12 @@
             await gather(
                 *(
                     [
-                        self.process_resource(client, sub_id, resource, config["configurations"][config_id])
+                        self.process_resource(
+                            client,
+                            sub_id,
+                            resource,
+                            DiagnosticSettingConfiguration(config_id, config["configurations"][config_id]),
+                        )
                         for config in self.assignment_cache[sub_id].values()
                         for resource, config_id in config["resources"].items()
                     ]
@@ -148,63 +160,39 @@
         client: MonitorManagementClient,
         sub_id: str,
         resource_id: str,
-        assigned_configuration: DiagnosticSettingConfiguration,
+        assigned_config: DiagnosticSettingConfiguration,
     ) -> None:
-        if current_configuration := self.diagnostic_settings_cache.get(sub_id, {}).get(resource_id):
+        if current_config_id := self.diagnostic_settings_cache.get(sub_id, {}).get(resource_id):
             try:
                 existing_setting = await get_existing_diagnostic_setting(
                     resource_id,
                     client.diagnostic_settings.list(resource_id),
-                    existing_diagnostic_setting_name=diagnostic_setting_name(current_configuration),
+                    existing_diagnostic_setting_name=diagnostic_setting_name(current_config_id),
                 )
             except Exception:
                 # TODO(AZINTS-2577) Error handling
                 return
 
-            if existing_setting and current_configuration == assigned_configuration:
+            if existing_setting and current_config_id == assigned_config.id:
                 # The setting is already set and no changes are needed. All other cases should update the setting
 
                 # do we ever want to update categories or anything?
                 # or trust that the customer knows what they are doing if they modify the setting?
-<<<<<<< HEAD
                 return
 
         # covers 3 cases:
         # 1. no existing setting on this resource (and nothing in the DS cache)
         # 2. existing setting with different configuration
         # 3. settings was removed, we're re-adding it (with the new assignment)
-        await self.set_diagnostic_setting(client, sub_id, resource_id, assigned_configuration)
-        self.diagnostic_settings_cache.setdefault(sub_id, {})[resource_id] = assigned_configuration
+        await self.set_diagnostic_setting(client, sub_id, resource_id, assigned_config)
+        self.diagnostic_settings_cache.setdefault(sub_id, {})[resource_id] = assigned_config.id
 
     async def set_diagnostic_setting(
-=======
-                # can use this to find categories: client.diagnostic_settings_category.list(resource["id"])
-                pass
-            else:
-                # The setting has been removed, we should put it back
-                log.debug("Re-adding diagnostic setting for resource %s", resource_id)
-                await self.add_diagnostic_setting(
-                    client,
-                    sub_id,
-                    resource_id,
-                    configuration,
-                )
-        else:
-            # We don't have a configuration for this resource, we should add it
-            diagnostic_setting_id = str(uuid4())
-            # TODO(AZINTS-2569) determine the appropriate configuration for this resource based on region
-            # await self.add_diagnostic_setting(
-            #     client, sub_id, resource_id, str(uuid4()), EVENT_HUB_NAME, EVENT_HUB_NAMESPACE
-            # )
-            self.diagnostic_settings_cache.setdefault(sub_id, {})[resource_id] = diagnostic_setting_id
-
-    async def add_diagnostic_setting(
->>>>>>> f9984c38
         self,
         client: MonitorManagementClient,
         sub_id: str,
         resource_id: str,
-        configuration: Any,  # TODO (AZINTS-2569) fix this
+        config: DiagnosticSettingConfiguration,
     ) -> None:
         try:
             categories: list[str] = [
@@ -218,8 +206,8 @@
 
             await client.diagnostic_settings.create_or_update(
                 resource_id,
-                diagnostic_setting_name(configuration),
-                get_diagnostic_setting(sub_id, self.resource_group, configuration, categories),
+                diagnostic_setting_name(config),
+                get_diagnostic_setting(sub_id, self.resource_group, config, categories),
             )
             log.info("Added diagnostic setting for resource %s", resource_id)
         except HttpResponseError as e:
@@ -233,7 +221,7 @@
                 log.error(
                     "Resource %s already has a diagnostic setting with the same configuration: %s",
                     resource_id,
-                    configuration,
+                    config,
                 )
                 return
 
