--- conflicted
+++ resolved
@@ -131,31 +131,6 @@
             value=[
                 HTTPLogItem(
                     **{
-<<<<<<< HEAD
-                        "message": record.getMessage(),
-                        "ddsource": "azure",
-                        "service": "lfo",
-                        "time": record.asctime,
-                        "level": record.levelname,
-                        "execution_id": self.execution_id,
-                        "control_plane_id": self.control_plane_id,
-                        "task": self.NAME,
-                    },
-                    **get_error_telemetry(record.exc_info),
-                }
-            )
-            for record in self._logs
-        ]
-        runtime_seconds = MetricSeries(
-            metric=CONTROL_PLANE_METRIC_PREFIX + "runtime_seconds",
-            points=[MetricPoint(timestamp=int(self.start_time), value=time() - self.start_time)],
-            tags=self.tags,
-        )
-        task_completed = MetricSeries(
-            metric=CONTROL_PLANE_METRIC_PREFIX + "task_completed",
-            points=[MetricPoint(timestamp=int(self.start_time), value=1)],
-            tags=self.tags,
-=======
                         **{k: str(v) for k, v in record.__dict__.items() if k.lower() not in IGNORED_LOG_EXTRAS},
                         **{
                             "message": record.getMessage(),
@@ -173,20 +148,15 @@
                 for record in self._logs
             ]
         )
-        self._logs.clear()
-        dd_metrics = MetricPayload(
-            series=[
-                MetricSeries(
-                    metric=CONTROL_PLANE_METRIC_PREFIX + "runtime_seconds",
-                    points=[MetricPoint(timestamp=int(self.start_time), value=time() - self.start_time)],
-                    tags=self.tags,
-                )
-            ]
+        runtime_seconds = MetricSeries(
+            metric=CONTROL_PLANE_METRIC_PREFIX + "runtime_seconds",
+            points=[MetricPoint(timestamp=int(self.start_time), value=time() - self.start_time)],
+            tags=self.tags,
         )
-        await gather(
-            self._logs_client.submit_log(dd_logs, ddtags=",".join(self.tags)),  # type: ignore
-            self._metrics_client.submit_metrics(dd_metrics),  # type: ignore
->>>>>>> 35dc304c
+        task_completed = MetricSeries(
+            metric=CONTROL_PLANE_METRIC_PREFIX + "task_completed",
+            points=[MetricPoint(timestamp=int(self.start_time), value=1)],
+            tags=self.tags,
         )
         awaitables = [self._metrics_client.submit_metrics(MetricPayload(series=[runtime_seconds, task_completed]))]
         if self._logs:
