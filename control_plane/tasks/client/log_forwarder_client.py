# Unless explicitly stated otherwise all files in this repository are licensed under the Apache-2 License.

# This product includes software developed at Datadog (https://www.datadoghq.com/) Copyright 2025 Datadog, Inc.

# stdlib
from asyncio import Lock, Task as AsyncTask, create_task, gather, wait
from collections.abc import Awaitable, Callable, Coroutine, Iterable
from contextlib import AbstractAsyncContextManager, suppress
from datetime import UTC, datetime, timedelta
from logging import Logger
from types import TracebackType
from typing import Any, Literal, Self, TypeAlias, TypeVar, cast

# 3p
from aiosonic.exceptions import RequestTimeout
from azure.core.exceptions import (
    HttpResponseError,
    ResourceNotFoundError,
    ServiceResponseTimeoutError,
)
from azure.core.polling import AsyncLROPoller
from azure.identity.aio import DefaultAzureCredential
from azure.mgmt.appcontainers.aio import ContainerAppsAPIClient
from azure.mgmt.appcontainers.models import (
    Container,
    ContainerResources,
    EnvironmentVar,
    Job,
    JobConfiguration,
    JobConfigurationScheduleTriggerConfig,
    JobTemplate,
    ManagedEnvironment,
    Secret,
)
from azure.mgmt.storage.v2024_01_01.aio import StorageManagementClient
from azure.mgmt.storage.v2024_01_01.models import (
    BlobContainer,
    DateAfterCreation,
    DateAfterModification,
    ManagementPolicy,
    ManagementPolicyAction,
    ManagementPolicyBaseBlob,
    ManagementPolicyDefinition,
    ManagementPolicyFilter,
    ManagementPolicyName,
    ManagementPolicyRule,
    ManagementPolicySchema,
    ManagementPolicySnapShot,
    PublicNetworkAccess,
    Sku,
    StorageAccount,
    StorageAccountCreateParameters,
    StorageAccountKey,
)
from azure.storage.blob.aio import ContainerClient, StorageStreamDownloader
from datadog_api_client import AsyncApiClient, Configuration
from datadog_api_client.v2.api.metrics_api import MetricsApi
from datadog_api_client.v2.model.intake_payload_accepted import IntakePayloadAccepted
from datadog_api_client.v2.model.metric_intake_type import MetricIntakeType
from datadog_api_client.v2.model.metric_payload import MetricPayload
from datadog_api_client.v2.model.metric_point import MetricPoint
from datadog_api_client.v2.model.metric_resource import MetricResource
from datadog_api_client.v2.model.metric_series import MetricSeries
from tenacity import RetryCallState, RetryError, retry, stop_after_attempt

# project
from cache.common import (
    STORAGE_ACCOUNT_TYPE,
    LogForwarderType,
)
from cache.env import (
    CONFIG_ID_SETTING,
    CONNECTION_STRING_SECRET,
    CONTROL_PLANE_ID_SETTING,
    CONTROL_PLANE_REGION_SETTING,
    DD_API_KEY_SECRET,
    DD_API_KEY_SETTING,
    DD_SITE_SETTING,
    DD_TELEMETRY_SETTING,
    FORWARDER_IMAGE_SETTING,
    PII_SCRUBBER_RULES_SETTING,
    STORAGE_CONNECTION_SETTING,
    get_config_option,
    is_truthy,
)
from cache.metric_blob_cache import (
    METRIC_NAMES,
    MetricBlobEntry,
    deserialize_blob_metric_entry,
)
from tasks.common import (
    FORWARDER_CONTAINER_APP_PREFIX,
    FORWARDER_METRIC_PREFIX,
    FORWARDER_STORAGE_ACCOUNT_PREFIX,
    Resource,
    get_container_app_name,
    get_managed_env_id,
    get_managed_env_name,
    get_storage_account_name,
    is_azure_gov,
    log_errors,
)
from tasks.concurrency import collect, create_task_from_awaitable
from tasks.constants import ALLOWED_CONTAINER_APP_REGIONS
from tasks.deploy_common import wait_for_resource

FORWARDER_METRIC_CONTAINER_NAME = "dd-forwarder"


FORWARDER_TIMEOUT_SECONDS = 1800  # 30 minutes
CLIENT_MAX_SECONDS = 5
MAX_ATTEMPS = 5

FORWARDER_METRIC_BLOB_LIFETIME_DAYS = 1


T = TypeVar("T")


async def ignore_exception_type(exc: type[BaseException], a: Awaitable[T]) -> T | None:
    try:
        return await a
    except exc:
        return None


async def is_exception_retryable(state: RetryCallState) -> bool:
    if (future := state.outcome) and (e := future.exception()):
        if isinstance(e, HttpResponseError):
            return e.status_code is not None and (e.status_code == 429 or e.status_code >= 500)
        if isinstance(e, RequestTimeout | ServiceResponseTimeoutError):
            return True
    return False


ResourcePoller: TypeAlias = tuple[AsyncLROPoller[T], Callable[[], Awaitable[T]]]


def get_datetime_str(time: datetime) -> str:
    return f"{time:%Y-%m-%d-%H}"


def get_metric_value(
    metric_entry: MetricBlobEntry,
    metric_name: Literal["resource_log_volume", "resource_log_bytes", "runtime_seconds"],
) -> float:
    value = metric_entry[metric_name]
    if isinstance(value, dict):
        return sum(value.values())
    return value


class LogForwarderClient(AbstractAsyncContextManager["LogForwarderClient"]):
    def __init__(
        self,
        log: Logger,
        credential: DefaultAzureCredential,
        subscription_id: str,
        resource_group: str,
        pii_rules_json: str,
    ) -> None:
        self.forwarder_image = get_config_option(FORWARDER_IMAGE_SETTING)
        self.dd_api_key = get_config_option(DD_API_KEY_SETTING)
        self.dd_site = get_config_option(DD_SITE_SETTING)
        self.control_plane_region = get_config_option(CONTROL_PLANE_REGION_SETTING)
        self.control_plane_id = get_config_option(CONTROL_PLANE_ID_SETTING)
        self.should_submit_metrics = is_truthy(DD_TELEMETRY_SETTING)
        self.log = log
        self.resource_group = resource_group
        self.subscription_id = subscription_id
        self.pii_rules_json = pii_rules_json
        self.container_apps_client = ContainerAppsAPIClient(credential, subscription_id)
        self.storage_client = StorageManagementClient(credential, subscription_id)
        self._datadog_client = AsyncApiClient(Configuration(request_timeout=CLIENT_MAX_SECONDS))
        self.metrics_client = MetricsApi(self._datadog_client)
        self._blob_forwarder_data_lock = Lock()
        self._blob_forwarder_data: bytes | None = None
        self._background_tasks: set[AsyncTask[Any]] = set()
        self.log_extra = {
            "subscription_id": self.subscription_id,
            "resource_group": self.resource_group,
        }

    async def __aenter__(self) -> Self:
        await gather(
            self.container_apps_client.__aenter__(),
            self.storage_client.__aenter__(),
            self._datadog_client.__aenter__(),
        )
        return self

    async def __aexit__(
        self,
        exc_type: type[BaseException] | None,
        exc_val: BaseException | None,
        exc_tb: TracebackType | None,
    ) -> None:
        if self._background_tasks:
            await wait(self._background_tasks)
        await gather(
            self.container_apps_client.__aexit__(exc_type, exc_val, exc_tb),
            self.storage_client.__aexit__(exc_type, exc_val, exc_tb),
            self._datadog_client.__aexit__(exc_type, exc_val, exc_tb),
        )

    def submit_background_task(self, coro: Coroutine[Any, Any, Any]) -> None:
        def _done_callback(task: AsyncTask[Any]) -> None:
            self._background_tasks.discard(task)
            if e := task.exception():
                self.log.error(
                    "Background task failed with an exception",
                    exc_info=e,
                    extra=self.log_extra,
                )

        task = create_task(coro)
        self._background_tasks.add(task)
        task.add_done_callback(_done_callback)

    def get_container_app_region(self, region: str) -> str:
        if region in ALLOWED_CONTAINER_APP_REGIONS:
            return region
        return self.control_plane_region

    async def create_log_forwarder(self, region: str, config_id: str) -> LogForwarderType:
        storage_account_name = get_storage_account_name(config_id)

        await wait_for_resource(*await self.create_log_forwarder_storage_account(region, storage_account_name))

        maybe_errors = await gather(
            wait_for_resource(*await self.create_or_update_log_forwarder_container_app(region, config_id)),
            self.create_log_forwarder_containers(storage_account_name),
            self.create_log_forwarder_storage_management_policy(storage_account_name),
            return_exceptions=True,
        )
        log_errors(
            self.log,
            "Failed to create function app and/or get blob forwarder data",
            *maybe_errors,
            reraise=True,
            extra=self.log_extra,
        )

        # for now this is the only type we support
        return STORAGE_ACCOUNT_TYPE

    async def get_forwarder_resources(self, config_id: str) -> tuple[Job | None, StorageAccount | None]:
        # spawn them off at the same time
        get_job = create_task_from_awaitable(
            self.container_apps_client.jobs.get(self.resource_group, get_container_app_name(config_id))
        )
        get_secrets = create_task_from_awaitable(
            self.container_apps_client.jobs.list_secrets(self.resource_group, get_container_app_name(config_id))
        )
        get_storage_account = create_task_from_awaitable(
            self.storage_client.storage_accounts.get_properties(
                self.resource_group, get_storage_account_name(config_id)
            )
        )

        job = None
        with suppress(ResourceNotFoundError):
            job = await get_job
            # populate the configuration separately
            if not job.configuration:
                job.configuration = JobConfiguration(replica_timeout=FORWARDER_TIMEOUT_SECONDS)
            job.configuration.secrets = (await get_secrets).value
        storage_account = None
        with suppress(ResourceNotFoundError):
            storage_account = await get_storage_account
        return job, storage_account

    async def create_log_forwarder_storage_account(
        self, region: str, storage_account_name: str
    ) -> ResourcePoller[StorageAccount]:
        self.log.info(
            "Creating storage account %s for region %s",
            storage_account_name,
            region,
            extra=self.log_extra,
        )
        return await self.storage_client.storage_accounts.begin_create(
            self.resource_group,
            storage_account_name,
            StorageAccountCreateParameters(
                sku=Sku(
                    # TODO (AZINTS-2646): figure out which SKU we should be using here
                    name="Standard_LRS"
                ),
                kind="StorageV2",
                location=region,
                public_network_access=PublicNetworkAccess.ENABLED,
                minimum_tls_version="TLS1_2",
            ),
        ), lambda: self.storage_client.storage_accounts.get_properties(self.resource_group, storage_account_name)

    async def create_log_forwarder_managed_environment(self, region: str, wait: bool = False) -> None:
        container_app_region = self.get_container_app_region(region)
        env_name = get_managed_env_name(container_app_region, self.control_plane_id)
        self.log.info(
            "Creating managed environment %s for region %s in %s",
            env_name,
            region,
            container_app_region,
            extra=self.log_extra,
        )
        poller = await self.container_apps_client.managed_environments.begin_create_or_update(
            self.resource_group,
            env_name,
            ManagedEnvironment(
                location=container_app_region,
                zone_redundant=False,
            ),
        )
        if wait:
            await poller.result()

    async def get_log_forwarder_managed_environment(self, region: str) -> str | None:
        env_name = get_managed_env_name(self.get_container_app_region(region), self.control_plane_id)
        try:
            managed_env = await self.container_apps_client.managed_environments.get(self.resource_group, env_name)
        except ResourceNotFoundError:
            return None
        return str(managed_env.id)

    async def create_or_update_log_forwarder_container_app(
        self,
        region: str,
        config_id: str,
        *,
        env: list[EnvironmentVar] | None = None,
        secrets: list[Secret] | None = None,
    ) -> ResourcePoller[Job]:
        job_name = get_container_app_name(config_id)
        forwarder_region = self.get_container_app_region(region)
        env = env or self.generate_forwarder_settings(config_id)
        secrets = secrets or await self.generate_forwarder_secrets(config_id, region)
        return await self.container_apps_client.jobs.begin_create_or_update(
            self.resource_group,
            job_name,
            Job(
                location=forwarder_region,
                environment_id=get_managed_env_id(
                    self.subscription_id,
                    self.resource_group,
                    forwarder_region,
                    self.control_plane_id,
                ),
                configuration=JobConfiguration(
                    trigger_type="Schedule",
                    schedule_trigger_config=JobConfigurationScheduleTriggerConfig(
                        cron_expression="* * * * *",
                        parallelism=1,
                        replica_completion_count=1,
                    ),
                    replica_timeout=FORWARDER_TIMEOUT_SECONDS,
                    replica_retry_limit=1,
                    secrets=secrets,
                ),
                template=JobTemplate(
                    containers=[
                        Container(
                            name="forwarder",
                            image=self.forwarder_image,
                            resources=ContainerResources(cpu=2, memory="4Gi"),
                            env=env,
                        )
                    ],
                ),
            ),
        ), lambda: self.container_apps_client.jobs.get(self.resource_group, job_name)

    async def generate_forwarder_secrets(self, config_id: str, storage_region: str) -> list[Secret]:
        connection_string = await self.get_connection_string(get_storage_account_name(config_id), storage_region)
        return [
            Secret(name=DD_API_KEY_SECRET, value=self.dd_api_key),
            Secret(name=CONNECTION_STRING_SECRET, value=connection_string),
        ]

    def generate_forwarder_settings(self, config_id: str) -> list[EnvironmentVar]:
        return [
            EnvironmentVar(name=STORAGE_CONNECTION_SETTING, secret_ref=CONNECTION_STRING_SECRET),
            EnvironmentVar(name=DD_API_KEY_SETTING, secret_ref=DD_API_KEY_SECRET),
            EnvironmentVar(name=DD_SITE_SETTING, value=self.dd_site),
            EnvironmentVar(name=CONTROL_PLANE_ID_SETTING, value=self.control_plane_id),
            EnvironmentVar(name=CONFIG_ID_SETTING, value=config_id),
            EnvironmentVar(name=PII_SCRUBBER_RULES_SETTING, value=self.pii_rules_json),
        ]

    async def create_log_forwarder_containers(self, storage_account_name: str) -> None:
        await self.storage_client.blob_containers.create(
            self.resource_group,
            storage_account_name,
            FORWARDER_METRIC_CONTAINER_NAME,
            BlobContainer(),
        )

    async def create_log_forwarder_storage_management_policy(self, storage_account_name: str) -> None:
        await self.storage_client.management_policies.create_or_update(
            self.resource_group,
            storage_account_name,
            ManagementPolicyName.DEFAULT,
            ManagementPolicy(
                policy=ManagementPolicySchema(
                    rules=[
                        ManagementPolicyRule(
                            enabled=True,
                            name="Delete Old Metric Blobs",
                            type="Lifecycle",
                            definition=ManagementPolicyDefinition(
                                actions=ManagementPolicyAction(
                                    base_blob=ManagementPolicyBaseBlob(
                                        delete=DateAfterModification(
                                            days_after_modification_greater_than=FORWARDER_METRIC_BLOB_LIFETIME_DAYS
                                        )
                                    ),
                                    snapshot=ManagementPolicySnapShot(
                                        delete=DateAfterCreation(
                                            days_after_creation_greater_than=FORWARDER_METRIC_BLOB_LIFETIME_DAYS
                                        )
                                    ),
                                ),
                                filters=ManagementPolicyFilter(
                                    blob_types=["blockBlob", "appendBlob"],
                                ),
                            ),
                        )
                    ]
                )
            ),
        )

    async def get_connection_string(self, storage_account_name: str, storage_account_region: str) -> str:
        keys_result = await self.storage_client.storage_accounts.list_keys(self.resource_group, storage_account_name)
        keys: list[StorageAccountKey] = keys_result.keys  # type: ignore
        if len(keys) == 0:
            raise ValueError("No keys found for storage account")
        key: str = keys[0].value  # type: ignore
        endpoint_suffix = "core.{}.net".format("usgovcloudapi" if is_azure_gov(storage_account_region) else "windows")
        return f"DefaultEndpointsProtocol=https;AccountName={storage_account_name};AccountKey={key};EndpointSuffix={endpoint_suffix}"

    async def delete_log_forwarder(self, forwarder_id: str, *, raise_error: bool = True, max_attempts: int = 3) -> bool:
        """Deletes the Log forwarder, returns True if successful, False otherwise"""

        @retry(stop=stop_after_attempt(max_attempts), retry=is_exception_retryable)
        async def _delete_forwarder() -> None:
            self.log.info(
                "Attempting to delete log forwarder %s",
                forwarder_id,
                extra=self.log_extra,
            )

            # start deleting the storage account now, it has no dependencies
            delete_storage_account_task = create_task(
                ignore_exception_type(
                    ResourceNotFoundError,
                    self.storage_client.storage_accounts.delete(
                        self.resource_group, get_storage_account_name(forwarder_id)
                    ),
                )
            )

            poller = await ignore_exception_type(
                ResourceNotFoundError,
                self.container_apps_client.jobs.begin_delete(self.resource_group, get_container_app_name(forwarder_id)),
            )
            if poller:
                await poller.result()

                await delete_storage_account_task
            self.log.info("Deleted log forwarder %s", forwarder_id, extra=self.log_extra)

        try:
            await _delete_forwarder()
            return True
        except Exception:
            if raise_error:
                raise
            return False

    async def delete_log_forwarder_env(self, region: str, *, raise_error: bool = True, max_attempts: int = 3) -> bool:
        """Deletes the Log forwarder env, returns True if successful, False otherwise"""

        @retry(stop=stop_after_attempt(max_attempts), retry=is_exception_retryable)
        async def _delete_forwarder_env() -> None:
            self.log.info(
                "Attempting to delete log forwarder env for region %s and control plane %s",
                region,
                self.control_plane_id,
                extra=self.log_extra,
            )

            poller = await ignore_exception_type(
                ResourceNotFoundError,
                self.container_apps_client.managed_environments.begin_delete(
                    self.resource_group,
                    get_managed_env_name(region, self.control_plane_id),
                ),
            )
            if poller:
                await poller.result()

            self.log.info(
                "Deleted log forwarder env for region %s and control plane %s",
                region,
                self.control_plane_id,
                extra=self.log_extra,
            )

        try:
            await _delete_forwarder_env()
            return True
        except Exception:
            if raise_error:
                raise
            return False

    async def collect_forwarder_metrics(
        self, config_id: str, region: str, oldest_valid_timestamp: float
    ) -> list[MetricBlobEntry]:
        """Collects metrics for a given forwarder and submits them to the metrics endpoint"""
        metric_lines = await self.get_blob_metrics_lines(config_id, region)
        forwarder_metrics = [
            metric_entry
            for metric_line in metric_lines
            if (metric_entry := deserialize_blob_metric_entry(metric_line, oldest_valid_timestamp))
        ]
        if not forwarder_metrics:
            self.log.warning(
                "No valid metrics found for forwarder %s",
                config_id,
                extra=self.log_extra,
            )
        self.submit_background_task(self.submit_log_forwarder_metrics(config_id, forwarder_metrics, region))
        return forwarder_metrics

    async def get_blob_metrics_lines(self, config_id: str, region) -> list[str]:
        """
        Returns a list of json decodable strings that represent metrics
        json string takes form of {'Values': [metric_dict]}
        metric_dict is as follows {'Name': str, 'Value': float, 'Time': float}
        Time is a unix timestamp
        """
        conn_str = await self.get_connection_string(get_storage_account_name(config_id), region)
        async with ContainerClient.from_connection_string(
            conn_str, FORWARDER_METRIC_CONTAINER_NAME
        ) as container_client:
            current_time: datetime = datetime.now(UTC)
            previous_hour: datetime = current_time - timedelta(hours=1)
            current_blob_name = f"metrics_{get_datetime_str(current_time)}.json"
            previous_blob_name = f"metrics_{get_datetime_str(previous_hour)}.json"
            results = await gather(
                *[
                    self.read_blob(container_client, previous_blob_name),
                    self.read_blob(container_client, current_blob_name),
                ],
                return_exceptions=True,
            )
            metric_lines: list[str] = []
            for result, blob in zip(results, [previous_blob_name, current_blob_name], strict=False):
                if isinstance(result, str):
                    metric_lines.extend(result.splitlines())
                else:
                    msg = ""
                    if isinstance(result, RetryError):
                        msg = "Max retries attempted, failed due to:\n"
                        result = result.last_attempt.exception() or "Unknown"
                    if isinstance(result, HttpResponseError):
                        msg += f"HttpResponseError with Response Code: {result.status_code}\nError: {result.error or result.reason or result.message}"
                    else:
                        msg += str(result)
                    self.log.error(
                        "Unable to fetch metrics in %s for forwarder %s:\n%s",
                        blob,
                        config_id,
                        msg,
                        extra=self.log_extra,
                    )

            return metric_lines

    @retry(retry=is_exception_retryable, stop=stop_after_attempt(MAX_ATTEMPS))
    async def read_blob(self, container_client: ContainerClient, blob_name: str) -> str:
        try:
            async with container_client.get_blob_client(blob_name) as blob_client:
                raw_data: StorageStreamDownloader[bytes] = await blob_client.download_blob(timeout=CLIENT_MAX_SECONDS)
                dict_str = await raw_data.readall()
                return dict_str.decode("utf-8")
        except ResourceNotFoundError:
            return ""

    @retry(retry=is_exception_retryable, stop=stop_after_attempt(MAX_ATTEMPS))
    async def submit_log_forwarder_metrics(
        self, log_forwarder_id: str, metrics: list[MetricBlobEntry], region: str
    ) -> None:
        if not self.should_submit_metrics or not metrics:
            return

        response: IntakePayloadAccepted = await self.metrics_client.submit_metrics(
            body=self.create_metric_payload(metrics, log_forwarder_id, region)
        )  # type: ignore
        for error in response.get("errors", []):
            self.log.error(error, extra=self.log_extra)

    def create_metric_payload(
        self, metric_entries: list[MetricBlobEntry], log_forwarder_id: str, region: str
    ) -> MetricPayload:
        log_forwarder_name = get_container_app_name(log_forwarder_id)
        version = metric_entries[0].get("version", "unknown") if metric_entries else "unknown"
        tags = [
            f"control_plane_id:{self.control_plane_id}",
            f"region:{region}",
            f"version:{version}",
        ]
<<<<<<< HEAD
        metric_series = [
            MetricSeries(
                metric=FORWARDER_METRIC_PREFIX + metric_name,
                type=MetricIntakeType.UNSPECIFIED,
                points=[
                    MetricPoint(
                        timestamp=int(metric_entry["timestamp"]),
                        value=get_metric_value(metric_entry, metric_name),
                    )
                    for metric_entry in metric_entries
                ],
                resources=[
                    MetricResource(
                        name=log_forwarder_name,
                        type="logforwarder",
                    ),
                ],
                tags=tags,
            )
            for metric_name in METRIC_NAMES
        ]
        metric_series.append(
            MetricSeries(
                metric=FORWARDER_METRIC_PREFIX + "run_completed",
                type=MetricIntakeType.UNSPECIFIED,
                points=[
                    MetricPoint(
                        timestamp=int(metric_entry["timestamp"]),
                        value=1,
                    )
                    for metric_entry in metric_entries
                ],
                resources=[
                    MetricResource(
                        name=log_forwarder_name,
                        type="logforwarder",
                    ),
                ],
                tags=tags,
            )
        )
        return cast(
            MetricPayload,
            MetricPayload(series=metric_series),
=======
        return MetricPayload(
            series=[
                MetricSeries(
                    metric=FORWARDER_METRIC_PREFIX + metric_name,
                    type=MetricIntakeType.UNSPECIFIED,
                    points=[
                        MetricPoint(
                            timestamp=int(metric_entry["timestamp"]),
                            value=get_metric_value(metric_entry, metric_name),
                        )
                        for metric_entry in metric_entries
                    ],
                    resources=[
                        MetricResource(
                            name=log_forwarder_name,
                            type="logforwarder",
                        ),
                    ],
                    tags=tags,
                )
                for metric_name in METRIC_NAMES
            ]
>>>>>>> 35dc304c
        )

    async def list_log_forwarder_ids(self) -> set[str]:
        jobs, storage_accounts = await gather(
            collect(self.container_apps_client.jobs.list_by_resource_group(self.resource_group)),
            collect(self.storage_client.storage_accounts.list_by_resource_group(self.resource_group)),
        )

        def _get_forwarder_config_ids(it: Iterable[Resource], prefix: str) -> set[str]:
            return {resource.name.removeprefix(prefix) for resource in it if resource.name.startswith(prefix)}

        return _get_forwarder_config_ids(
            cast(Iterable[Resource], jobs), FORWARDER_CONTAINER_APP_PREFIX
        ) | _get_forwarder_config_ids(cast(Iterable[Resource], storage_accounts), FORWARDER_STORAGE_ACCOUNT_PREFIX)<|MERGE_RESOLUTION|>--- conflicted
+++ resolved
@@ -612,7 +612,6 @@
             f"region:{region}",
             f"version:{version}",
         ]
-<<<<<<< HEAD
         metric_series = [
             MetricSeries(
                 metric=FORWARDER_METRIC_PREFIX + metric_name,
@@ -657,30 +656,6 @@
         return cast(
             MetricPayload,
             MetricPayload(series=metric_series),
-=======
-        return MetricPayload(
-            series=[
-                MetricSeries(
-                    metric=FORWARDER_METRIC_PREFIX + metric_name,
-                    type=MetricIntakeType.UNSPECIFIED,
-                    points=[
-                        MetricPoint(
-                            timestamp=int(metric_entry["timestamp"]),
-                            value=get_metric_value(metric_entry, metric_name),
-                        )
-                        for metric_entry in metric_entries
-                    ],
-                    resources=[
-                        MetricResource(
-                            name=log_forwarder_name,
-                            type="logforwarder",
-                        ),
-                    ],
-                    tags=tags,
-                )
-                for metric_name in METRIC_NAMES
-            ]
->>>>>>> 35dc304c
         )
 
     async def list_log_forwarder_ids(self) -> set[str]:
