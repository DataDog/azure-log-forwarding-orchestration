from os import environ
from typing import Any, Literal, TypeAlias, TypedDict

from azure.core.exceptions import ResourceNotFoundError
from azure.storage.blob.aio import BlobClient


class MissingConfigOptionError(Exception):
    def __init__(self, option: str) -> None:
        super().__init__(f"Missing required configuration option: {option}")


def get_config_option(name: str) -> str:
    """Get a configuration option from the environment or raise a helpful error"""
    if option := environ.get(name):
        return option
    raise MissingConfigOptionError(name)


BLOB_STORAGE_CACHE = "resources-cache"

STORAGE_CONNECTION_SETTING = "AzureWebJobsStorage"


EVENT_HUB_DIAGNOSTIC_SETTING_TYPE = "eventhub"
STORAGE_ACCOUNT_DIAGNOSTIC_SETTING_TYPE = "storageaccount"


class MissingConfigOptionError(Exception):
    def __init__(self, option: str) -> None:
        super().__init__(f"Missing required configuration option: {option}")


def get_config_option(name: str) -> str:
    """Get a configuration option from the environment or raise a helpful error"""
    if option := environ.get(name):
        return option
    raise MissingConfigOptionError(name)


class EventHubDiagnosticSettingConfiguration(TypedDict, total=True):
    id: str
    type: Literal["eventhub"]
    event_hub_name: str
    event_hub_namespace: str


EVENT_HUB_DIAGNOSTIC_SETTING_CONFIGURATION_SCHEMA: dict[str, Any] = {
    "type": "object",
    "properties": {
        "id": {"type": "string"},
        "type": {
            "type": "string",
            "const": EVENT_HUB_DIAGNOSTIC_SETTING_TYPE,
        },
        "event_hub_name": {"type": "string"},
        "event_hub_namespace": {"type": "string"},
    },
    "required": ["id", "event_hub_name", "event_hub_namespace"],
    "additionalProperties": False,
}


class StorageAccountDiagnosticSettingConfiguration(TypedDict, total=True):
    id: str
    type: Literal["storageaccount"]
    storage_account_id: str


STORAGE_ACCOUNT_DIAGNOSTIC_SETTING_CONFIGURATION_SCHEMA: dict[str, Any] = {
    "type": "object",
    "properties": {
        "id": {"type": "string"},
        "type": {
            "type": "string",
            "const": STORAGE_ACCOUNT_DIAGNOSTIC_SETTING_TYPE,
        },
        "storage_account_id": {"type": "string"},
    },
    "required": ["id", "storage_account_id"],
    "additionalProperties": False,
}

DiagnosticSettingConfiguration: TypeAlias = (
    EventHubDiagnosticSettingConfiguration | StorageAccountDiagnosticSettingConfiguration
)

DIAGNOSTIC_SETTING_CONFIGURATION_SCHEMA: dict[str, Any] = {
    "oneOf": [
        EVENT_HUB_DIAGNOSTIC_SETTING_CONFIGURATION_SCHEMA,
        STORAGE_ACCOUNT_DIAGNOSTIC_SETTING_CONFIGURATION_SCHEMA,
    ],
}


class InvalidCacheError(Exception):
    pass


async def read_cache(blob_name: str) -> str:
<<<<<<< HEAD
    connection_string = get_config_option(STORAGE_CONNECTION_SETTING)
    async with BlobClient.from_connection_string(connection_string, BLOB_STORAGE_CACHE, blob_name) as blob_client:
=======
    async with BlobClient.from_connection_string(
        get_config_option(STORAGE_CONNECTION_SETTING), BLOB_STORAGE_CACHE, blob_name
    ) as blob_client:
>>>>>>> 1e813756
        try:
            blob = await blob_client.download_blob()
        except ResourceNotFoundError:
            return ""
        return (await blob.readall()).decode()


async def write_cache(blob_name: str, content: str) -> None:
<<<<<<< HEAD
    connection_string = get_config_option(STORAGE_CONNECTION_SETTING)
    async with BlobClient.from_connection_string(connection_string, BLOB_STORAGE_CACHE, blob_name) as blob_client:
=======
    async with BlobClient.from_connection_string(
        get_config_option(STORAGE_CONNECTION_SETTING), BLOB_STORAGE_CACHE, blob_name
    ) as blob_client:
>>>>>>> 1e813756
        await blob_client.upload_blob(content, overwrite=True)<|MERGE_RESOLUTION|>--- conflicted
+++ resolved
@@ -24,18 +24,6 @@
 
 EVENT_HUB_DIAGNOSTIC_SETTING_TYPE = "eventhub"
 STORAGE_ACCOUNT_DIAGNOSTIC_SETTING_TYPE = "storageaccount"
-
-
-class MissingConfigOptionError(Exception):
-    def __init__(self, option: str) -> None:
-        super().__init__(f"Missing required configuration option: {option}")
-
-
-def get_config_option(name: str) -> str:
-    """Get a configuration option from the environment or raise a helpful error"""
-    if option := environ.get(name):
-        return option
-    raise MissingConfigOptionError(name)
 
 
 class EventHubDiagnosticSettingConfiguration(TypedDict, total=True):
@@ -98,14 +86,9 @@
 
 
 async def read_cache(blob_name: str) -> str:
-<<<<<<< HEAD
-    connection_string = get_config_option(STORAGE_CONNECTION_SETTING)
-    async with BlobClient.from_connection_string(connection_string, BLOB_STORAGE_CACHE, blob_name) as blob_client:
-=======
     async with BlobClient.from_connection_string(
         get_config_option(STORAGE_CONNECTION_SETTING), BLOB_STORAGE_CACHE, blob_name
     ) as blob_client:
->>>>>>> 1e813756
         try:
             blob = await blob_client.download_blob()
         except ResourceNotFoundError:
@@ -114,12 +97,7 @@
 
 
 async def write_cache(blob_name: str, content: str) -> None:
-<<<<<<< HEAD
-    connection_string = get_config_option(STORAGE_CONNECTION_SETTING)
-    async with BlobClient.from_connection_string(connection_string, BLOB_STORAGE_CACHE, blob_name) as blob_client:
-=======
     async with BlobClient.from_connection_string(
         get_config_option(STORAGE_CONNECTION_SETTING), BLOB_STORAGE_CACHE, blob_name
     ) as blob_client:
->>>>>>> 1e813756
         await blob_client.upload_blob(content, overwrite=True)