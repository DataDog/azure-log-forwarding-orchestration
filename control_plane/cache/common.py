from os import environ
from typing import Any, Literal, TypeAlias, TypedDict

from azure.core.exceptions import ResourceNotFoundError
from azure.storage.blob.aio import BlobClient


<<<<<<< HEAD
=======
BLOB_STORAGE_CACHE = "resources-cache"

STORAGE_CONNECTION_SETTING = "AzureWebJobsStorage"


>>>>>>> 919f378b
class MissingConfigOptionError(Exception):
    def __init__(self, option: str) -> None:
        super().__init__(f"Missing required configuration option: {option}")


def get_config_option(name: str) -> str:
    """Get a configuration option from the environment or raise a helpful error"""
    if option := environ.get(name):
        return option
    raise MissingConfigOptionError(name)


<<<<<<< HEAD
BLOB_STORAGE_CACHE = "resources-cache"

STORAGE_CONNECTION_SETTING = "AzureWebJobsStorage"


=======
>>>>>>> 919f378b
EVENT_HUB_DIAGNOSTIC_SETTING_TYPE = "eventhub"
STORAGE_ACCOUNT_DIAGNOSTIC_SETTING_TYPE = "storageaccount"


class EventHubDiagnosticSettingConfiguration(TypedDict, total=True):
    id: str
    type: Literal["eventhub"]
    event_hub_name: str
    event_hub_namespace: str


EVENT_HUB_DIAGNOSTIC_SETTING_CONFIGURATION_SCHEMA: dict[str, Any] = {
    "type": "object",
    "properties": {
        "id": {"type": "string"},
        "type": {
            "const": EVENT_HUB_DIAGNOSTIC_SETTING_TYPE,
        },
        "event_hub_name": {"type": "string"},
        "event_hub_namespace": {"type": "string"},
    },
    "required": ["id", "event_hub_name", "event_hub_namespace"],
    "additionalProperties": False,
}


class StorageAccountDiagnosticSettingConfiguration(TypedDict, total=True):
    id: str
    type: Literal["storageaccount"]
    storage_account_id: str


STORAGE_ACCOUNT_DIAGNOSTIC_SETTING_CONFIGURATION_SCHEMA: dict[str, Any] = {
    "type": "object",
    "properties": {
        "id": {"type": "string"},
        "type": {
            "type": "string",
            "const": STORAGE_ACCOUNT_DIAGNOSTIC_SETTING_TYPE,
        },
        "storage_account_id": {"type": "string"},
    },
    "required": ["id", "storage_account_id"],
    "additionalProperties": False,
}

DiagnosticSettingConfiguration: TypeAlias = (
    EventHubDiagnosticSettingConfiguration | StorageAccountDiagnosticSettingConfiguration
)

DIAGNOSTIC_SETTING_CONFIGURATION_SCHEMA: dict[str, Any] = {
    "oneOf": [
        EVENT_HUB_DIAGNOSTIC_SETTING_CONFIGURATION_SCHEMA,
        STORAGE_ACCOUNT_DIAGNOSTIC_SETTING_CONFIGURATION_SCHEMA,
    ],
}


class InvalidCacheError(Exception):
    pass


async def read_cache(blob_name: str) -> str:
    async with BlobClient.from_connection_string(
        get_config_option(STORAGE_CONNECTION_SETTING), BLOB_STORAGE_CACHE, blob_name
    ) as blob_client:
        try:
            blob = await blob_client.download_blob()
        except ResourceNotFoundError:
            return ""
        return (await blob.readall()).decode()


async def write_cache(blob_name: str, content: str) -> None:
    async with BlobClient.from_connection_string(
        get_config_option(STORAGE_CONNECTION_SETTING), BLOB_STORAGE_CACHE, blob_name
    ) as blob_client:
        await blob_client.upload_blob(content, overwrite=True)<|MERGE_RESOLUTION|>--- conflicted
+++ resolved
@@ -5,14 +5,11 @@
 from azure.storage.blob.aio import BlobClient
 
 
-<<<<<<< HEAD
-=======
 BLOB_STORAGE_CACHE = "resources-cache"
 
 STORAGE_CONNECTION_SETTING = "AzureWebJobsStorage"
 
 
->>>>>>> 919f378b
 class MissingConfigOptionError(Exception):
     def __init__(self, option: str) -> None:
         super().__init__(f"Missing required configuration option: {option}")
@@ -25,14 +22,6 @@
     raise MissingConfigOptionError(name)
 
 
-<<<<<<< HEAD
-BLOB_STORAGE_CACHE = "resources-cache"
-
-STORAGE_CONNECTION_SETTING = "AzureWebJobsStorage"
-
-
-=======
->>>>>>> 919f378b
 EVENT_HUB_DIAGNOSTIC_SETTING_TYPE = "eventhub"
 STORAGE_ACCOUNT_DIAGNOSTIC_SETTING_TYPE = "storageaccount"
 
